{
    "apcu": {
        "type": "external",
        "source": "apcu"
    },
    "bcmath": {
        "type": "builtin"
    },
    "bz2": {
        "type": "builtin",
        "arg-type": "with-prefix",
        "lib-depends": [
            "bzip2"
        ]
    },
    "calendar": {
        "type": "builtin"
    },
    "ctype": {
        "type": "builtin"
    },
    "curl": {
        "type": "builtin",
        "arg-type": "with",
        "lib-depends": [
            "curl"
        ]
    },
    "dba": {
        "type": "builtin",
        "arg-type-windows": "with"
    },
    "dom": {
        "type": "builtin",
        "arg-type": "custom",
        "arg-type-windows": "with",
        "lib-depends": [
            "libxml2",
            "zlib"
        ]
    },
    "event": {
        "type": "external",
        "source": "ext-event",
        "arg-type": "custom",
        "lib-depends": [
            "libevent"
        ],
        "ext-depends": [
            "openssl"
        ],
        "ext-suggests": [
            "sockets"
        ]
    },
    "exif": {
        "type": "builtin"
    },
    "ffi": {
        "arg-type": "custom",
        "type": "builtin",
        "lib-depends": [
            "libffi"
        ]
    },
    "fileinfo": {
        "type": "builtin"
    },
    "filter": {
        "type": "builtin"
    },
    "ftp": {
        "type": "builtin",
        "lib-suggests": [
            "openssl"
        ]
    },
    "gd": {
        "type": "builtin",
        "arg-type": "custom",
        "arg-type-windows": "with",
        "lib-depends": [
            "zlib",
            "libpng"
        ],
        "ext-depends": [
            "zlib"
        ],
        "lib-suggests": [
            "libavif",
            "libwebp",
            "libjpeg",
            "freetype"
        ]
    },
<<<<<<< HEAD
    "gettext": {
        "type": "builtin",
        "arg-type": "with-prefix",
        "lib-depends": [
            "gettext"
        ]
    },
=======
>>>>>>> be2394b3
    "glfw": {
        "type": "external",
        "arg-type": "custom",
        "source": "ext-glfw",
        "lib-depends": [
            "glfw"
        ],
        "lib-depends-windows": []
    },
    "gmp": {
        "type": "builtin",
        "arg-type": "with-prefix",
        "lib-depends": [
            "gmp"
        ]
    },
    "iconv": {
        "type": "builtin",
        "arg-type": "with-prefix",
        "lib-depends": [
            "libiconv"
        ]
    },
    "igbinary": {
        "type": "external",
        "source": "igbinary"
    },
    "imagick": {
        "type": "external",
        "source": "ext-imagick",
        "arg-type": "custom",
        "lib-depends": [
            "imagemagick"
        ]
    },
    "imap": {
        "type": "builtin",
        "arg-type": "custom",
        "lib-depends": [
            "imap"
        ],
        "lib-suggests": [
            "openssl"
        ]
    },
    "inotify": {
        "type": "external",
        "source": "inotify"
    },
    "intl": {
        "type": "builtin",
        "lib-depends": [
            "icu"
        ]
    },
    "ldap": {
        "type": "builtin",
        "arg-type": "with-prefix",
        "lib-depends": [
            "ldap"
        ],
        "lib-suggests": [
            "gmp",
            "libsodium"
        ],
        "ext-suggests": [
            "openssl"
        ]
    },
    "mbregex": {
        "type": "builtin",
        "arg-type": "custom",
        "ext-depends": [
            "mbstring"
        ],
        "lib-depends": [
            "onig"
        ]
    },
    "mbstring": {
        "type": "builtin",
        "arg-type": "custom"
    },
    "memcache": {
        "type": "external",
        "source": "ext-memcache",
        "arg-type": "custom",
        "lib-depends": [
            "zlib"
        ],
        "ext-depends": [
            "session"
        ]
    },
    "memcached": {
        "type": "external",
        "source": "memcached",
        "arg-type": "custom",
        "cpp-extension": true,
        "lib-depends": [
            "libmemcached"
        ],
        "ext-depends": [
            "session",
            "zlib"
        ]
    },
    "mongodb": {
        "type": "external",
        "source": "mongodb",
        "arg-type": "custom",
        "lib-suggests": [
            "icu",
            "openssl",
            "zstd",
            "zlib"
        ]
    },
    "mysqli": {
        "type": "builtin",
        "arg-type": "with",
        "ext-depends": [
            "mysqlnd"
        ]
    },
    "mysqlnd": {
        "type": "builtin",
        "arg-type-windows": "with",
        "lib-depends": [
            "zlib"
        ]
    },
    "opcache": {
        "type": "builtin",
        "arg-type": "custom"
    },
    "openssl": {
        "type": "builtin",
        "arg-type": "custom",
        "arg-type-windows": "with",
        "lib-depends": [
            "openssl",
            "zlib"
        ],
        "ext-depends": [
            "zlib"
        ]
    },
    "password-argon2": {
        "type": "builtin",
        "arg-type": "with-prefix",
        "lib-depends": [
            "libargon2"
        ]
    },
    "pcntl": {
        "type": "builtin",
        "unix-only": true
    },
    "pdo": {
        "type": "builtin"
    },
    "pdo_mysql": {
        "type": "builtin",
        "arg-type": "with",
        "ext-depends": [
            "pdo",
            "mysqlnd"
        ]
    },
    "pdo_pgsql": {
        "type": "builtin",
        "arg-type": "with-prefix",
        "ext-depends": [
            "pdo",
            "pgsql"
        ],
        "lib-depends": [
            "postgresql"
        ]
    },
    "pdo_sqlite": {
        "type": "builtin",
        "arg-type": "with",
        "ext-depends": [
            "pdo",
            "sqlite3"
        ],
        "lib-depends": [
            "sqlite"
        ]
    },
    "pgsql": {
        "type": "builtin",
        "arg-type": "with-prefix",
        "lib-depends": [
            "postgresql"
        ]
    },
    "phar": {
        "type": "builtin",
        "ext-depends": [
            "zlib"
        ]
    },
    "posix": {
        "type": "builtin",
        "unix-only": true
    },
    "protobuf": {
        "type": "external",
        "source": "protobuf"
    },
    "rar": {
        "type": "external",
        "source": "rar",
        "cpp-extension": true
    },
    "readline": {
        "type": "builtin",
        "arg-type": "with-prefix",
        "lib-depends": [
            "readline"
        ]
    },
    "redis": {
        "type": "external",
        "source": "redis",
        "arg-type": "custom",
        "ext-suggests": [
            "session",
            "igbinary"
        ],
        "lib-suggests": [
            "zstd",
            "liblz4"
        ]
    },
    "session": {
        "type": "builtin"
    },
    "shmop": {
        "type": "builtin"
    },
    "simplexml": {
        "type": "builtin",
        "arg-type": "custom",
        "arg-type-windows": "with",
        "lib-depends": [
            "libxml2"
        ]
    },
    "snappy": {
        "type": "external",
        "source": "ext-snappy",
        "cpp-extension": true,
        "arg-type": "custom",
        "lib-depends": [
            "snappy"
        ],
        "ext-suggest": [
            "apcu"
        ]
    },
    "soap": {
        "type": "builtin",
        "arg-type": "custom",
        "lib-depends": [
            "libxml2"
        ]
    },
    "sockets": {
        "type": "builtin"
    },
    "sodium": {
        "type": "builtin",
        "arg-type": "with",
        "lib-depends": [
            "libsodium"
        ]
    },
    "sqlite3": {
        "type": "builtin",
        "arg-type": "with-prefix",
        "lib-depends": [
            "sqlite"
        ]
    },
    "sqlsrv": {
        "type": "external",
        "source": "sqlsrv",
        "lib-depends": [
            "unixodbc"
        ],
        "ext-depends-linux": [
            "pcntl"
        ],
        "cpp-extension": true
    },
    "ssh2": {
        "type": "external",
        "source": "ext-ssh2",
        "arg-type": "with-prefix",
        "lib-depends": [
            "libssh2"
        ]
    },
    "swoole": {
        "type": "external",
        "source": "swoole",
        "arg-type": "custom",
        "cpp-extension": true,
        "unix-only": true,
        "lib-depends": [
            "libcares",
            "brotli",
            "nghttp2",
            "zlib"
        ],
        "ext-depends": [
            "openssl",
            "curl"
        ],
        "ext-suggests": [
            "swoole-hook-pgsql",
            "swoole-hook-mysql",
            "swoole-hook-sqlite"
        ]
    },
    "swoole-hook-mysql": {
        "type": "addon",
        "arg-type": "custom",
        "ext-depends": [
            "mysqlnd",
            "pdo",
            "pdo_mysql"
        ],
        "ext-suggests": [
            "mysqli"
        ]
    },
    "swoole-hook-pgsql": {
        "type": "addon",
        "arg-type": "custom",
        "ext-depends": [
            "pgsql",
            "pdo"
        ]
    },
    "swoole-hook-sqlite": {
        "type": "addon",
        "arg-type": "custom",
        "ext-depends": [
            "sqlite3",
            "pdo"
        ]
    },
    "swow": {
        "type": "external",
        "source": "swow",
        "arg-type": "custom",
        "lib-suggests": [
            "openssl",
            "curl"
        ],
        "ext-suggests": [
            "openssl",
            "curl"
        ]
    },
    "sysvmsg": {
        "type": "builtin",
        "unix-only": true
    },
    "sysvsem": {
        "type": "builtin",
        "unix-only": true
    },
    "sysvshm": {
        "type": "builtin",
        "unix-only": true
    },
    "tidy": {
        "type": "builtin",
        "arg-type": "with-prefix",
        "lib-depends": [
            "tidy"
        ]
    },
    "tokenizer": {
        "type": "builtin"
    },
    "uv": {
        "type": "external",
        "source": "ext-uv",
        "arg-type": "with-prefix",
        "lib-depends": [
            "libuv"
        ],
        "ext-depends": [
            "sockets"
        ]
    },
    "xhprof": {
        "type": "external",
        "source": "xhprof",
        "ext-depends": [
            "ctype"
        ]
    },
    "xlswriter": {
        "type": "external",
        "source": "xlswriter",
        "arg-type": "custom",
        "ext-depends": [
            "zlib",
            "zip"
        ]
    },
    "xml": {
        "type": "builtin",
        "arg-type": "custom",
        "arg-type-windows": "with",
        "lib-depends": [
            "libxml2"
        ]
    },
    "xmlreader": {
        "type": "builtin",
        "arg-type": "custom",
        "lib-depends": [
            "libxml2"
        ]
    },
    "xmlwriter": {
        "type": "builtin",
        "arg-type": "custom",
        "lib-depends": [
            "libxml2"
        ]
    },
    "xsl": {
        "type": "builtin",
        "arg-type": "with-prefix",
        "lib-depends": [
            "libxslt"
        ],
        "ext-depends": [
            "xml",
            "dom"
        ]
    },
    "yaml": {
        "type": "external",
        "source": "yaml",
        "arg-type": "with-prefix",
        "lib-depends": [
            "libyaml"
        ]
    },
    "zip": {
        "type": "builtin",
        "arg-type": "with-prefix",
        "arg-type-windows": "enable",
        "lib-depends": [
            "libzip"
        ]
    },
    "zlib": {
        "type": "builtin",
        "arg-type": "custom",
        "arg-type-windows": "enable",
        "lib-depends": [
            "zlib"
        ]
    },
    "zstd": {
        "type": "external",
        "source": "ext-zstd",
        "arg-type": "custom",
        "lib-depends": [
            "zstd"
        ]
    }
}<|MERGE_RESOLUTION|>--- conflicted
+++ resolved
@@ -93,7 +93,6 @@
             "freetype"
         ]
     },
-<<<<<<< HEAD
     "gettext": {
         "type": "builtin",
         "arg-type": "with-prefix",
@@ -101,8 +100,6 @@
             "gettext"
         ]
     },
-=======
->>>>>>> be2394b3
     "glfw": {
         "type": "external",
         "arg-type": "custom",
