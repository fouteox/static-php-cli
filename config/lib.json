--- conflicted
+++ resolved
@@ -469,20 +469,11 @@
             "zstd.h",
             "zstd_errors.h"
         ]
-<<<<<<< HEAD
-    },
-    "libsodium": {
-        "source": "libsodium",
-        "static-libs-unix": [
-            "libsodium.a"
-        ]
     },
     "libargon2": {
         "source": "libargon2",
         "static-libs-unix": [
             "libargon2.a"
         ]
-=======
->>>>>>> 9e71a98e
     }
 }