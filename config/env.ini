--- conflicted
+++ resolved
@@ -73,7 +73,7 @@
 ; - musl-native: used for alpine linux, can build `musl` and `musl -dynamic` target.
 ; - gnu-native: used for general linux distros, can build gnu target for the installed glibc version only.
 
-; LEGACY option to specify the target, switch to SPC_TARGET with zig toolchain instead
+; LEGACY option to specify the target
 SPC_LIBC=musl
 
 ; Recommended: specify your target here. Zig toolchain will be used.
@@ -91,10 +91,8 @@
 AR=${SPC_LINUX_DEFAULT_AR}
 LD=${SPC_LINUX_DEFAULT_LD}
 ; default compiler flags, used in CMake toolchain file, openssl and pkg-config build
-SPC_DEFAULT_C_FLAGS="-fPIC -Os -Wno-error=date-time"
-SPC_DEFAULT_CXX_FLAGS="-fPIC -Os -Wno-error=date-time"
-; extra libs for building php executable, used in `make` command for building php (this value may changed by extension build process, space separated)
-SPC_EXTRA_LIBS=""
+SPC_DEFAULT_C_FLAGS="-fPIC -Os"
+SPC_DEFAULT_CXX_FLAGS="-fPIC -Os"
 ; upx executable path
 UPX_EXEC=${PKG_ROOT_PATH}/bin/upx
 ; phpmicro patches, for more info, see: https://github.com/easysoft/phpmicro/tree/master/patches
@@ -120,13 +118,7 @@
 ; EXTRA_CFLAGS for `make` php
 SPC_CMD_VAR_PHP_MAKE_EXTRA_CFLAGS="-g -fstack-protector-strong -fno-ident -fPIE ${SPC_DEFAULT_C_FLAGS}"
 ; EXTRA_LDFLAGS for `make` php, can use -release to set a soname for libphp.so
-<<<<<<< HEAD
 SPC_CMD_VAR_PHP_MAKE_EXTRA_LDFLAGS=""
-=======
-SPC_CMD_VAR_PHP_MAKE_EXTRA_LDFLAGS="-L${BUILD_LIB_PATH}"
-; EXTRA_LDFLAGS_PROGRAM for `make` php
-SPC_CMD_VAR_PHP_MAKE_EXTRA_LDFLAGS_PROGRAM="-all-static -Wl,-O1 -pie"
->>>>>>> f543b55f
 
 [macos]
 ; build target: macho or macho (possibly we could support macho-universal in the future)
@@ -138,8 +130,6 @@
 ; default compiler flags, used in CMake toolchain file, openssl and pkg-config build
 SPC_DEFAULT_C_FLAGS="--target=${MAC_ARCH}-apple-darwin -Os"
 SPC_DEFAULT_CXX_FLAGS="--target=${MAC_ARCH}-apple-darwin -Os"
-; extra libs for building php executable, used in `make` command for building php (this value may changed by extension build process, space separated)
-SPC_EXTRA_LIBS=""
 ; phpmicro patches, for more info, see: https://github.com/easysoft/phpmicro/tree/master/patches
 SPC_MICRO_PATCHES=cli_checks,macos_iconv
 
