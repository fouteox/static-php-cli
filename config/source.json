--- conflicted
+++ resolved
@@ -154,17 +154,19 @@
             "path": "LICENSE"
         }
     },
-<<<<<<< HEAD
     "libargon2": {
         "type": "git",
         "rev": "master",
         "url": "https://github.com/mpociot/phc-winner-argon2",
-=======
+        "license": {
+            "type": "file",
+            "path": "LICENSE"
+        }
+    },
     "ldap": {
         "type": "filelist",
         "url": "https://www.openldap.org/software/download/OpenLDAP/openldap-release/",
         "regex": "/href=\"(?<file>openldap-(?<version>[^\"]+)\\.tgz)\"/",
->>>>>>> ac7a2367
         "license": {
             "type": "file",
             "path": "LICENSE"
