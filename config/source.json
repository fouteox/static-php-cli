{
    "php-src": {
        "type": "custom",
        "license": {
            "type": "file",
            "path": "LICENSE"
        }
    },
    "apcu": {
        "type": "url",
        "url": "http://pecl.php.net/get/APCu",
        "path": "php-src/ext/apcu",
        "filename": "apcu.tgz",
        "license": {
            "type": "file",
            "path": "LICENSE"
        }
    },
    "brotli": {
        "type": "ghtar",
        "repo": "google/brotli",
        "license": {
            "type": "file",
            "path": "LICENSE"
        }
    },
    "bzip2": {
        "type": "filelist",
        "url": "https://sourceware.org/pub/bzip2/",
        "regex": "/href=\"(?<file>bzip2-(?<version>[^\"]+)\\.tar\\.gz)\"/",
        "license": {
            "type": "text",
            "text": "This program, \"bzip2\", the associated library \"libbzip2\", and all documentation, are copyright (C) 1996-2010 Julian R Seward. All rights reserved.\n\nRedistribution and use in source and binary forms, with or without modification, are permitted provided that the following conditions are met:\n\n    1. Redistributions of source code must retain the above copyright notice, this list of conditions and the following disclaimer.\n    2. The origin of this software must not be misrepresented; you must not claim that you wrote the original software. If you use this software in a product, an acknowledgment in the product documentation would be appreciated but is not required.\n    3. Altered source versions must be plainly marked as such, and must not be misrepresented as being the original software.\n    4. The name of the author may not be used to endorse or promote products derived from this software without specific prior written permission.\n\nTHIS SOFTWARE IS PROVIDED BY THE AUTHOR ``AS IS'' AND ANY EXPRESS OR IMPLIED WARRANTIES, INCLUDING, BUT NOT LIMITED TO, THE IMPLIED WARRANTIES OF MERCHANTABILITY AND FITNESS FOR A PARTICULAR PURPOSE ARE DISCLAIMED. IN NO EVENT SHALL THE AUTHOR BE LIABLE FOR ANY DIRECT, INDIRECT, INCIDENTAL, SPECIAL, EXEMPLARY, OR CONSEQUENTIAL DAMAGES (INCLUDING, BUT NOT LIMITED TO, PROCUREMENT OF SUBSTITUTE GOODS OR SERVICES; LOSS OF USE, DATA, OR PROFITS; OR BUSINESS INTERRUPTION) HOWEVER CAUSED AND ON ANY THEORY OF LIABILITY, WHETHER IN CONTRACT, STRICT LIABILITY, OR TORT (INCLUDING NEGLIGENCE OR OTHERWISE) ARISING IN ANY WAY OUT OF THE USE OF THIS SOFTWARE, EVEN IF ADVISED OF THE POSSIBILITY OF SUCH DAMAGE.\n\nJulian Seward, jseward@bzip.org bzip2/libbzip2 version 1.0.6 of 6 September 2010\n\nPATENTS: To the best of my knowledge, bzip2 and libbzip2 do not use any patented algorithms. However, I do not have the resources to carry out a patent search. Therefore I cannot give any guarantee of the above statement."
        }
    },
    "curl": {
        "type": "ghrel",
        "repo": "curl/curl",
        "match": "curl.+\\.tar\\.xz",
        "license": {
            "type": "file",
            "path": "COPYING"
        }
    },
    "ext-event": {
        "type": "url",
        "url": "https://bitbucket.org/osmanov/pecl-event/get/3.0.8.tar.gz",
        "path": "php-src/ext/event",
        "license": {
            "type": "file",
            "path": "LICENSE"
        }
    },
    "ext-imagick": {
        "type": "url",
        "url": "https://pecl.php.net/get/imagick",
        "path": "php-src/ext/imagick",
        "filename": "imagick.tgz",
        "license": {
            "type": "file",
            "path": "LICENSE"
        }
    },
    "ext-ssh2": {
        "type": "url",
        "url": "http://pecl.php.net/get/ssh2",
        "path": "php-src/ext/ssh2",
        "filename": "ssh2.tgz",
        "license": {
            "type": "file",
            "path": "LICENSE"
        }
    },
    "ext-zstd": {
        "type": "git",
        "path": "php-src/ext/zstd",
        "rev": "master",
        "url": "https://github.com/kjdev/php-ext-zstd",
        "license": {
            "type": "file",
            "path": "LICENSE"
        }
    },
    "freetype": {
        "type": "filelist",
        "url": "https://download-mirror.savannah.gnu.org/releases/freetype/",
        "regex": "/href=\"(?<file>freetype-(?<version>[^\"]+)\\.tar\\.xz)\"/",
        "license": {
            "type": "file",
            "path": "LICENSE.TXT"
        }
    },
    "gmp": {
        "type": "filelist",
        "url": "https://gmplib.org/download/gmp/",
        "regex": "/href=\"(?<file>gmp-(?<version>[^\"]+)\\.tar\\.xz)\"/",
        "license": {
            "type": "text",
            "text": "Since version 6, GMP is distributed under the dual licenses, GNU LGPL v3 and GNU GPL v2. These licenses make the library free to use, share, and improve, and allow you to pass on the result. The GNU licenses give freedoms, but also set firm restrictions on the use with non-free programs."
        }
    },
    "icu": {
        "type": "url",
        "url": "https://github.com/unicode-org/icu/releases/download/release-73-1/icu4c-73_1-src.tgz",
        "license": {
            "type": "file",
            "path": "LICENSE"
        }
    },
    "imagemagick": {
        "type": "ghtar",
        "repo": "ImageMagick/ImageMagick",
        "license": {
            "type": "file",
            "path": "LICENSE"
        }
    },
    "inotify": {
        "type": "url",
        "url": "http://pecl.php.net/get/inotify",
        "path": "php-src/ext/inotify",
        "filename": "inotify.tgz",
        "license": {
            "type": "file",
            "path": "LICENSE"
        }
    },
    "libavif": {
        "type": "ghtar",
        "repo": "AOMediaCodec/libavif",
        "license": {
            "type": "file",
            "path": "LICENSE"
        }
    },
    "libevent": {
        "type": "ghrel",
        "repo": "libevent/libevent",
        "match": "libevent.+\\.tar\\.gz",
        "license": {
            "type": "file",
            "path": "LICENSE"
        }
    },
    "libffi": {
        "type": "ghrel",
        "repo": "libffi/libffi",
        "match": "libffi.+\\.tar\\.gz",
        "license": {
            "type": "file",
            "path": "LICENSE"
        }
    },
    "libiconv": {
        "type": "filelist",
        "url": "https://ftp.gnu.org/gnu/libiconv/",
        "regex": "/href=\"(?<file>libiconv-(?<version>[^\"]+)\\.tar\\.gz)\"/",
        "license": {
            "type": "file",
            "path": "COPYING"
        }
    },
    "libjpeg": {
        "type": "ghtar",
        "repo": "libjpeg-turbo/libjpeg-turbo",
        "license": {
            "type": "file",
            "path": "LICENSE.md"
        }
    },
    "libmcrypt": {
        "type": "url",
        "url": "https://nchc.dl.sourceforge.net/project/mcrypt/Libmcrypt/2.5.8/libmcrypt-2.5.8.tar.gz",
        "license": {
            "type": "file",
            "path": "COPYING"
        }
    },
    "libpng": {
        "type": "git",
        "url": "https://git.code.sf.net/p/libpng/code",
        "rev": "libpng16",
        "license": {
            "type": "text",
            "text": "COPYRIGHT NOTICE, DISCLAIMER, and LICENSE\n=========================================\n\nPNG Reference Library License version 2\n---------------------------------------\n\n * Copyright (c) 1995-2019 The PNG Reference Library Authors.\n * Copyright (c) 2018-2019 Cosmin Truta.\n * Copyright (c) 2000-2002, 2004, 2006-2018 Glenn Randers-Pehrson.\n * Copyright (c) 1996-1997 Andreas Dilger.\n * Copyright (c) 1995-1996 Guy Eric Schalnat, Group 42, Inc.\n\nThe software is supplied \"as is\", without warranty of any kind,\nexpress or implied, including, without limitation, the warranties\nof merchantability, fitness for a particular purpose, title, and\nnon-infringement.  In no event shall the Copyright owners, or\nanyone distributing the software, be liable for any damages or\nother liability, whether in contract, tort or otherwise, arising\nfrom, out of, or in connection with the software, or the use or\nother dealings in the software, even if advised of the possibility\nof such damage.\n\nPermission is hereby granted to use, copy, modify, and distribute\nthis software, or portions hereof, for any purpose, without fee,\nsubject to the following restrictions:\n\n 1. The origin of this software must not be misrepresented; you\n    must not claim that you wrote the original software.  If you\n    use this software in a product, an acknowledgment in the product\n    documentation would be appreciated, but is not required.\n\n 2. Altered source versions must be plainly marked as such, and must\n    not be misrepresented as being the original software.\n\n 3. This Copyright notice may not be removed or altered from any\n    source or altered source distribution.\n\n\nPNG Reference Library License version 1 (for libpng 0.5 through 1.6.35)\n-----------------------------------------------------------------------\n\nlibpng versions 1.0.7, July 1, 2000, through 1.6.35, July 15, 2018 are\nCopyright (c) 2000-2002, 2004, 2006-2018 Glenn Randers-Pehrson, are\nderived from libpng-1.0.6, and are distributed according to the same\ndisclaimer and license as libpng-1.0.6 with the following individuals\nadded to the list of Contributing Authors:\n\n    Simon-Pierre Cadieux\n    Eric S. Raymond\n    Mans Rullgard\n    Cosmin Truta\n    Gilles Vollant\n    James Yu\n    Mandar Sahastrabuddhe\n    Google Inc.\n    Vadim Barkov\n\nand with the following additions to the disclaimer:\n\n    There is no warranty against interference with your enjoyment of\n    the library or against infringement.  There is no warranty that our\n    efforts or the library will fulfill any of your particular purposes\n    or needs.  This library is provided with all faults, and the entire\n    risk of satisfactory quality, performance, accuracy, and effort is\n    with the user.\n\nSome files in the \"contrib\" directory and some configure-generated\nfiles that are distributed with libpng have other copyright owners, and\nare released under other open source licenses.\n\nlibpng versions 0.97, January 1998, through 1.0.6, March 20, 2000, are\nCopyright (c) 1998-2000 Glenn Randers-Pehrson, are derived from\nlibpng-0.96, and are distributed according to the same disclaimer and\nlicense as libpng-0.96, with the following individuals added to the\nlist of Contributing Authors:\n\n    Tom Lane\n    Glenn Randers-Pehrson\n    Willem van Schaik\n\nlibpng versions 0.89, June 1996, through 0.96, May 1997, are\nCopyright (c) 1996-1997 Andreas Dilger, are derived from libpng-0.88,\nand are distributed according to the same disclaimer and license as\nlibpng-0.88, with the following individuals added to the list of\nContributing Authors:\n\n    John Bowler\n    Kevin Bracey\n    Sam Bushell\n    Magnus Holmgren\n    Greg Roelofs\n    Tom Tanner\n\nSome files in the \"scripts\" directory have other copyright owners,\nbut are released under this license.\n\nlibpng versions 0.5, May 1995, through 0.88, January 1996, are\nCopyright (c) 1995-1996 Guy Eric Schalnat, Group 42, Inc.\n\nFor the purposes of this copyright and license, \"Contributing Authors\"\nis defined as the following set of individuals:\n\n    Andreas Dilger\n    Dave Martindale\n    Guy Eric Schalnat\n    Paul Schmidt\n    Tim Wegner\n\nThe PNG Reference Library is supplied \"AS IS\".  The Contributing\nAuthors and Group 42, Inc. disclaim all warranties, expressed or\nimplied, including, without limitation, the warranties of\nmerchantability and of fitness for any purpose.  The Contributing\nAuthors and Group 42, Inc. assume no liability for direct, indirect,\nincidental, special, exemplary, or consequential damages, which may\nresult from the use of the PNG Reference Library, even if advised of\nthe possibility of such damage.\n\nPermission is hereby granted to use, copy, modify, and distribute this\nsource code, or portions hereof, for any purpose, without fee, subject\nto the following restrictions:\n\n 1. The origin of this source code must not be misrepresented.\n\n 2. Altered versions must be plainly marked as such and must not\n    be misrepresented as being the original source.\n\n 3. This Copyright notice may not be removed or altered from any\n    source or altered source distribution.\n\nThe Contributing Authors and Group 42, Inc. specifically permit,\nwithout fee, and encourage the use of this source code as a component\nto supporting the PNG file format in commercial products.  If you use\nthis source code in a product, acknowledgment is not required but would\nbe appreciated.\n"
        }
    },
    "libressl": {
        "type": "filelist",
        "url": "https://ftp.openbsd.org/pub/OpenBSD/LibreSSL/",
        "regex": "/href=\"(?<file>libressl-(?<version>[^\"]+)\\.tar\\.gz)\"/",
        "license": {
            "type": "file",
            "path": "COPYING"
        }
    },
    "libsodium": {
        "type": "url",
        "url": "https://download.libsodium.org/libsodium/releases/libsodium-1.0.18.tar.gz",
        "license": {
            "type": "file",
            "path": "LICENSE"
        }
    },
    "libssh2": {
        "type": "ghrel",
        "repo": "libssh2/libssh2",
        "match": "libssh2.+\\.tar\\.gz",
        "license": {
            "type": "file",
            "path": "COPYING"
        }
    },
    "libwebp": {
        "type": "ghtagtar",
        "repo": "webmproject/libwebp",
        "license": {
            "type": "file",
            "path": "COPYING"
        }
    },
    "libxml2": {
        "type": "url",
        "url": "https://gitlab.gnome.org/GNOME/libxml2/-/archive/v2.9.14/libxml2-v2.9.14.tar.gz",
        "license": {
            "type": "file",
            "path": "Copyright"
        }
    },
    "libyaml": {
        "type": "ghrel",
        "repo": "yaml/libyaml",
        "match": "yaml-.+\\.tar\\.gz",
        "license": {
            "type": "file",
            "path": "License"
        }
    },
    "libzip": {
        "type": "ghrel",
        "repo": "nih-at/libzip",
        "match": "libzip.+\\.tar\\.xz",
        "license": {
            "type": "file",
            "path": "LICENSE"
        }
    },
    "mcrypt": {
        "type": "url",
        "url": "https://jaist.dl.sourceforge.net/project/mcrypt/MCrypt/2.6.8/mcrypt-2.6.8.tar.gz",
        "license": {
            "type": "file",
            "path": "COPYING"
        }
    },
    "micro": {
        "type": "git",
        "path": "php-src/sapi/micro",
        "rev": "master",
        "url": "https://github.com/crazywhalecc/phpmicro",
        "license": {
            "type": "file",
            "path": "LICENSE"
        }
    },
    "mongodb": {
        "type": "ghrel",
        "repo": "mongodb/mongo-php-driver",
        "path": "php-src/ext/mongodb",
        "match": "mongodb.+\\.tgz",
        "license": {
            "type": "file",
            "path": "LICENSE"
        }
    },
    "ncurses": {
        "type": "filelist",
        "url": "https://ftp.gnu.org/pub/gnu/ncurses/",
        "regex": "/href=\"(?<file>ncurses-(?<version>[^\"]+)\\.tar\\.gz)\"/",
        "license": {
            "type": "file",
            "path": "COPYING"
        }
    },
    "nghttp2": {
        "type": "ghrel",
        "repo": "nghttp2/nghttp2",
        "match": "nghttp2.+\\.tar\\.xz",
        "license": {
            "type": "file",
            "path": "COPYING"
        }
    },
    "onig": {
        "type": "ghrel",
        "repo": "kkos/oniguruma",
        "match": "onig-.+\\.tar\\.gz",
        "license": {
            "type": "file",
            "path": "COPYING"
        }
    },
    "openssl": {
        "type": "filelist",
        "url": "https://www.openssl.org/source/",
        "regex": "/href=\"(?<file>openssl-(?<version>[^\"]+)\\.tar\\.gz)\"/",
        "license": {
            "type": "file",
            "path": "LICENSE.txt"
        }
    },
    "pkg-config": {
        "type": "filelist",
        "url": "https://pkgconfig.freedesktop.org/releases/",
        "regex": "/href=\"(?<file>pkg-config-(?<version>[^\"]+)\\.tar\\.gz)\"/",
        "license": {
            "type": "file",
            "path": "COPYING"
        }
    },
    "postgresql": {
        "type": "custom",
        "license": {
            "type": "file",
            "path": "COPYRIGHT"
        }
    },
    "protobuf": {
        "type": "url",
        "url": "http://pecl.php.net/get/protobuf",
        "path": "php-src/ext/protobuf",
        "filename": "protobuf.tgz",
        "license": {
            "type": "file",
            "path": "LICENSE"
        }
    },
    "pthreads4w": {
        "type": "git",
        "rev": "master",
        "url": "https://git.code.sf.net/p/pthreads4w/code",
        "license": {
            "type": "file",
            "path": "LICENSE"
        }
    },
    "readline": {
        "type": "filelist",
        "url": "https://ftp.gnu.org/pub/gnu/readline/",
        "regex": "/href=\"(?<file>readline-(?<version>[^\"]+)\\.tar\\.gz)\"/",
        "license": {
            "type": "file",
            "path": "COPYING"
        }
    },
    "redis": {
        "type": "git",
        "path": "php-src/ext/redis",
        "rev": "5.3.7",
        "url": "https://github.com/phpredis/phpredis",
        "license": {
            "type": "file",
            "path": "COPYING"
        }
    },
    "sqlite": {
        "type": "url",
        "url": "https://www.sqlite.org/2023/sqlite-autoconf-3410100.tar.gz",
        "license": {
            "type": "text",
            "text": "The author disclaims copyright to this source code.  In place of\na legal notice, here is a blessing:\n\n  *   May you do good and not evil.\n  *   May you find forgiveness for yourself and forgive others.\n  *   May you share freely, never taking more than you give."
        }
    },
    "swoole": {
        "type": "ghtar",
        "path": "php-src/ext/swoole",
        "repo": "swoole/swoole-src",
        "license": {
            "type": "file",
            "path": "LICENSE"
        }
    },
    "swow": {
        "type": "git",
        "path": "php-src/ext/swow-src",
        "rev": "ci",
        "url": "https://github.com/swow/swow",
        "patch": "patchSwow",
        "license": {
            "type": "file",
            "path": "LICENSE"
        }
    },
    "xz": {
        "type": "filelist",
        "url": "https://tukaani.org/xz/",
        "regex": "/href=\"(?<file>xz-(?<version>[^\"]+)\\.tar\\.xz)\"/",
        "license": {
            "type": "file",
            "path": "COPYING"
        }
    },
    "yaml": {
        "type": "git",
        "path": "php-src/ext/yaml",
        "rev": "php7",
        "url": "https://github.com/php/pecl-file_formats-yaml",
        "license": {
            "type": "file",
            "path": "LICENSE"
        }
    },
    "zlib": {
        "type": "ghrel",
        "repo": "madler/zlib",
        "match": "zlib.+\\.tar\\.gz",
        "license": {
            "type": "text",
            "text": "(C) 1995-2022 Jean-loup Gailly and Mark Adler\n\nThis software is provided 'as-is', without any express or implied\nwarranty.  In no event will the authors be held liable for any damages\narising from the use of this software.\n\nPermission is granted to anyone to use this software for any purpose,\nincluding commercial applications, and to alter it and redistribute it\nfreely, subject to the following restrictions:\n\n1. The origin of this software must not be misrepresented; you must not\n claim that you wrote the original software. If you use this software\n in a product, an acknowledgment in the product documentation would be\n appreciated but is not required.\n2. Altered source versions must be plainly marked as such, and must not be\n misrepresented as being the original software.\n3. This notice may not be removed or altered from any source distribution.\n\nJean-loup Gailly        Mark Adler\njloup@gzip.org          madler@alumni.caltech.edu"
        }
    },
    "zstd": {
        "type": "ghrel",
        "repo": "facebook/zstd",
        "match": "zstd.+\\.tar\\.gz",
        "license": {
            "type": "file",
            "path": "LICENSE"
        }
<<<<<<< HEAD
    },
    "libsodium": {
        "type": "url",
        "url": "https://download.libsodium.org/libsodium/releases/libsodium-1.0.18.tar.gz",
        "license": {
            "type": "file",
            "path": "LICENSE"
        }
    },
    "libargon2": {
        "type": "ghtar",
        "repo": "P-H-C/phc-winner-argon2",
        "license": {
            "type": "file",
            "path": "LICENSE"
        }
=======
>>>>>>> 9e71a98e
    }
}<|MERGE_RESOLUTION|>--- conflicted
+++ resolved
@@ -427,15 +427,6 @@
             "type": "file",
             "path": "LICENSE"
         }
-<<<<<<< HEAD
-    },
-    "libsodium": {
-        "type": "url",
-        "url": "https://download.libsodium.org/libsodium/releases/libsodium-1.0.18.tar.gz",
-        "license": {
-            "type": "file",
-            "path": "LICENSE"
-        }
     },
     "libargon2": {
         "type": "ghtar",
@@ -444,7 +435,5 @@
             "type": "file",
             "path": "LICENSE"
         }
-=======
->>>>>>> 9e71a98e
     }
 }