<?php

/** @noinspection ALL */

declare(strict_types=1);

/**
 * This is GitHub Actions automatic test extension args generator.
 * You can edit $extensions, $with_libs and $base_combination.
 */

// --------------------------------- edit area ---------------------------------

// If you want to test your added extensions and libs, add below (comma separated, example `bcmath,openssl`).
$extensions = match (PHP_OS_FAMILY) {
<<<<<<< HEAD
    'Linux', 'Darwin' => 'gettext',
    'Windows' => 'mbstring,openssl',
=======
    'Linux', 'Darwin' => '',
    'Windows' => 'mbstring',
>>>>>>> be2394b3
};

// If you want to test lib-suggests feature with extension, add them below (comma separated, example `libwebp,libavif`).
$with_libs = match (PHP_OS_FAMILY) {
    'Linux', 'Darwin' => '',
    'Windows' => '',
};

// Please change your test base combination. We recommend testing with `common`.
// You can use `common`, `bulk`, `minimal` or `none`.
// note: combination is only available for *nix platform. Windows must use `none` combination
$base_combination = match (PHP_OS_FAMILY) {
    'Linux', 'Darwin' => 'common',
    'Windows' => 'none',
};

// -------------------------- code area, do not modify --------------------------

/**
 * get combination for tests, do not modify it if not necessary.
 */
function _getCombination(string $type = 'common'): string
{
    return match ($type) {
        'common' => 'bcmath,bz2,calendar,ctype,curl,dom,exif,fileinfo,filter,ftp,gd,gmp,iconv,xml,mbstring,mbregex,' .
            'mysqlnd,openssl,pcntl,pdo,pdo_mysql,pdo_sqlite,phar,posix,redis,session,simplexml,soap,sockets,' .
            'sqlite3,tokenizer,xmlwriter,xmlreader,zlib,zip',
        'bulk' => 'apcu,bcmath,bz2,calendar,ctype,curl,dba,dom,event,exif,fileinfo,filter,ftp,gd,gmp,iconv,imagick,imap,' .
            'intl,mbregex,mbstring,mysqli,mysqlnd,opcache,openssl,pcntl,pdo,pdo_mysql,pdo_pgsql,pdo_sqlite,pgsql,phar,' .
            'posix,protobuf,readline,redis,session,shmop,simplexml,soap,sockets,sodium,sqlite3,swoole,sysvmsg,sysvsem,' .
            'sysvshm,tokenizer,xml,xmlreader,xmlwriter,xsl,zip,zlib',
        'minimal' => 'pcntl,posix,mbstring,tokenizer,phar',
        default => '', // none
    };
}

if (!isset($argv[1])) {
    exit("Please use 'extensions', 'cmd' or 'libs' as output type");
}

$trim_value = "\r\n \t,";

$final_extensions = trim(trim($extensions, $trim_value) . ',' . _getCombination($base_combination), $trim_value);
$final_libs = trim($with_libs, $trim_value);

if (PHP_OS_FAMILY === 'Windows') {
    $final_extensions_cmd = '"' . $final_extensions . '"';
} else {
    $final_extensions_cmd = $final_extensions;
}

echo match ($argv[1]) {
    'extensions' => $final_extensions,
    'libs' => $final_libs,
    'libs_cmd' => ($final_libs === '' ? '' : (' --with-libs="' . $final_libs . '"')),
    'cmd' => $final_extensions_cmd . ($final_libs === '' ? '' : (' --with-libs="' . $final_libs . '"')),
    default => '',
};<|MERGE_RESOLUTION|>--- conflicted
+++ resolved
@@ -13,13 +13,8 @@
 
 // If you want to test your added extensions and libs, add below (comma separated, example `bcmath,openssl`).
 $extensions = match (PHP_OS_FAMILY) {
-<<<<<<< HEAD
-    'Linux', 'Darwin' => 'gettext',
-    'Windows' => 'mbstring,openssl',
-=======
-    'Linux', 'Darwin' => '',
+    'Linux', 'Darwin' => 'event,gettext',
     'Windows' => 'mbstring',
->>>>>>> be2394b3
 };
 
 // If you want to test lib-suggests feature with extension, add them below (comma separated, example `libwebp,libavif`).
