<?php

/** @noinspection ALL */

declare(strict_types=1);

/**
 * This is GitHub Actions automatic test extension args generator.
 * You can edit $test_php_version, $test_os, $zts, $no_strip, $upx, $prefer_pre_built, $extensions, $with_libs and $base_combination.
 */

// --------------------------------- edit area ---------------------------------

// test php version (8.1 ~ 8.4 available, multiple for matrix)
$test_php_version = [
    // '8.1',
    // '8.2',
    // '8.3',
    '8.4',
    '8.5',
];

// test os (macos-13, macos-14, macos-15, ubuntu-latest, windows-latest are available)
$test_os = [
    'macos-13', // bin/spc for x86_64
    // 'macos-14',  // bin/spc for arm64
    'macos-15', // bin/spc for arm64
    'ubuntu-latest', // bin/spc-alpine-docker for x86_64
    // 'ubuntu-22.04', // bin/spc-gnu-docker for x86_64
    // 'ubuntu-24.04', // bin/spc for x86_64
    'ubuntu-22.04-arm', // bin/spc-gnu-docker for arm64
    'ubuntu-24.04-arm', // bin/spc for arm64
<<<<<<< HEAD
    'windows-latest', // .\bin\spc.ps1
=======
    // 'windows-latest', // .\bin\spc.ps1
>>>>>>> 6c3ff7da
];

// whether enable thread safe
$zts = false;

$no_strip = false;

// compress with upx
$upx = false;

// whether to test frankenphp build, only available for macos and linux
$frankenphp = false;

// prefer downloading pre-built packages to speed up the build process
$prefer_pre_built = false;

// If you want to test your added extensions and libs, add below (comma separated, example `bcmath,openssl`).
$extensions = match (PHP_OS_FAMILY) {
<<<<<<< HEAD
    'Linux', 'Darwin' => 'apcu,bcmath,bz2,calendar,ctype,curl,dba,dom,event,exif,fileinfo,filter,ftp,gd,gmp,iconv,imagick,imap,intl,mbregex,mbstring,mysqli,mysqlnd,opcache,openssl,opentelemetry,pcntl,pdo,pdo_mysql,pgsql,phar,posix,protobuf,readline,redis,session,shmop,simplexml,soap,sockets,sodium,sqlite3,sysvmsg,sysvsem,sysvshm,tokenizer,xml,xmlreader,xmlwriter,xsl,zip,zlib',
    'Windows' => 'apcu,bcmath,bz2,calendar,ctype,curl,dba,dom,ds,exif,ffi,fileinfo,filter,ftp,gd,iconv,igbinary,libxml,mbregex,mbstring,mysqli,mysqlnd,opcache,openssl,pdo,pdo_mysql,pdo_sqlite,pdo_sqlsrv,phar,rar,redis,session,shmop,simdjson,simplexml,soap,sockets,sqlite3,sqlsrv,ssh2,sysvshm,tokenizer,xml,xmlreader,xmlwriter,yac,yaml,zip,zlib',
=======
    'Linux', 'Darwin' => 'grpc',
    'Windows' => 'curl',
>>>>>>> 6c3ff7da
};

// If you want to test shared extensions, add them below (comma separated, example `bcmath,openssl`).
$shared_extensions = match (PHP_OS_FAMILY) {
    'Linux' => '',
    'Darwin' => '',
    'Windows' => '',
};

// If you want to test lib-suggests for all extensions and libraries, set it to true.
$with_suggested_libs = false;

// If you want to test extra libs for extensions, add them below (comma separated, example `libwebp,libavif`). Unnecessary, when $with_suggested_libs is true.
$with_libs = match (PHP_OS_FAMILY) {
    'Linux', 'Darwin' => '',
    'Windows' => '',
};

// Please change your test base combination. We recommend testing with `common`.
// You can use `common`, `bulk`, `minimal` or `none`.
// note: combination is only available for *nix platform. Windows must use `none` combination
$base_combination = match (PHP_OS_FAMILY) {
    'Linux', 'Darwin' => 'none',
    'Windows' => 'none',
};

// -------------------------- code area, do not modify --------------------------

/**
 * get combination for tests, do not modify it if not necessary.
 */
function _getCombination(string $type = 'common'): string
{
    return match ($type) {
        'common' => 'bcmath,bz2,calendar,ctype,curl,dom,exif,fileinfo,filter,ftp,gd,gmp,iconv,xml,mbstring,mbregex,' .
            'mysqlnd,openssl,pcntl,pdo,pdo_mysql,pdo_sqlite,phar,posix,redis,session,simplexml,soap,sockets,' .
            'sqlite3,tokenizer,xmlwriter,xmlreader,zlib,zip',
        'bulk' => 'apcu,bcmath,bz2,calendar,ctype,curl,dba,dom,event,exif,fileinfo,filter,ftp,gd,gmp,iconv,imagick,imap,' .
            'intl,mbregex,mbstring,mysqli,mysqlnd,opcache,openssl,pcntl,pdo,pdo_mysql,pdo_pgsql,pdo_sqlite,pgsql,phar,' .
            'posix,protobuf,readline,redis,session,shmop,simplexml,soap,sockets,sodium,sqlite3,swoole,sysvmsg,sysvsem,' .
            'sysvshm,tokenizer,xml,xmlreader,xmlwriter,xsl,zip,zlib',
        'minimal' => 'pcntl,posix,mbstring,tokenizer,phar',
        default => '', // none
    };
}

if (!isset($argv[1])) {
    exit("Please use 'extensions', 'cmd', 'os', 'php' or 'libs' as output type");
}

$trim_value = "\r\n \t,";

$final_extensions = trim(trim($extensions, $trim_value) . ',' . _getCombination($base_combination), $trim_value);
$download_extensions = trim($final_extensions . ',' . $shared_extensions, $trim_value);
$final_libs = trim($with_libs, $trim_value);

if (PHP_OS_FAMILY === 'Windows') {
    $final_extensions_cmd = '"' . $final_extensions . '"';
} else {
    $final_extensions_cmd = $final_extensions;
}

function quote2(string $param): string
{
    global $argv;
    if (str_starts_with($argv[2], 'windows-')) {
        return '"' . $param . '"';
    }
    return $param;
}

// generate download command
if ($argv[1] === 'download_cmd') {
    $down_cmd = 'download ';
    $down_cmd .= '--for-extensions=' . quote2($download_extensions) . ' ';
    $down_cmd .= '--for-libs=' . quote2($final_libs) . ' ';
    $down_cmd .= '--with-php=' . quote2($argv[3]) . ' ';
    $down_cmd .= '--ignore-cache-sources=php-src ';
    $down_cmd .= '--debug ';
    $down_cmd .= '--retry=5 ';
    $down_cmd .= '--shallow-clone ';
    $down_cmd .= $prefer_pre_built ? '--prefer-pre-built ' : '';
}

if ($argv[1] === 'doctor_cmd') {
    $doctor_cmd = 'doctor --auto-fix --debug';
}
if ($argv[1] === 'install_upx_cmd') {
    $install_upx_cmd = 'install-pkg upx --debug';
}

$prefix = match ($argv[2] ?? null) {
    'windows-latest', 'windows-2022', 'windows-2019', 'windows-2025' => 'powershell.exe -file .\bin\spc.ps1 ',
    'ubuntu-latest' => 'bin/spc-alpine-docker ',
    'ubuntu-24.04', 'ubuntu-24.04-arm' => './bin/spc ',
    'ubuntu-22.04', 'ubuntu-22.04-arm' => 'bin/spc-gnu-docker ',
    default => 'bin/spc ',
};

// shared_extension build
if ($shared_extensions) {
    switch ($argv[2] ?? null) {
        case 'ubuntu-22.04':
        case 'ubuntu-22.04-arm':
            $shared_cmd = ' --build-shared=' . quote2($shared_extensions) . ' ';
            break;
        case 'macos-13':
        case 'macos-14':
        case 'macos-15':
            $shared_cmd = ' --build-shared=' . quote2($shared_extensions) . ' ';
            $no_strip = true;
            break;
        default:
            $shared_cmd = '';
            break;
    }
} else {
    $shared_cmd = '';
}

// generate build command
if ($argv[1] === 'build_cmd' || $argv[1] === 'build_embed_cmd') {
    $build_cmd = 'build ';
    $build_cmd .= quote2($final_extensions) . ' ';
    $build_cmd .= $shared_cmd;
    $build_cmd .= $with_suggested_libs ? '--with-suggested-libs ' : '';
    $build_cmd .= $zts ? '--enable-zts ' : '';
    $build_cmd .= $no_strip ? '--no-strip ' : '';
    $build_cmd .= $upx ? '--with-upx-pack ' : '';
    $build_cmd .= $final_libs === '' ? '' : ('--with-libs=' . quote2($final_libs) . ' ');
    $build_cmd .= str_starts_with($argv[2], 'windows-') ? '' : '--build-fpm ';
    $build_cmd .= '--debug ';
}

echo match ($argv[1]) {
    'os' => json_encode($test_os),
    'php' => json_encode($test_php_version),
    'extensions' => $final_extensions,
    'libs' => $final_libs,
    'libs_cmd' => ($final_libs === '' ? '' : (' --with-libs=' . $final_libs)),
    'cmd' => $final_extensions_cmd . ($final_libs === '' ? '' : (' --with-libs=' . $final_libs)),
    'zts' => $zts ? '--enable-zts' : '',
    'no_strip' => $no_strip ? '--no-strip' : '',
    'upx' => $upx ? '--with-upx-pack' : '',
    'prefer_pre_built' => $prefer_pre_built ? '--prefer-pre-built' : '',
    'download_cmd' => $down_cmd,
    'install_upx_cmd' => $install_upx_cmd,
    'doctor_cmd' => $doctor_cmd,
    'build_cmd' => $build_cmd,
    'build_embed_cmd' => $build_cmd,
    default => '',
};

switch ($argv[1] ?? null) {
    case 'download_cmd':
        passthru($prefix . $down_cmd, $retcode);
        break;
    case 'build_cmd':
        passthru($prefix . $build_cmd . ' --build-cli --build-micro', $retcode);
        break;
    case 'build_embed_cmd':
        if ($frankenphp) {
            passthru("{$prefix}install-pkg go-xcaddy --debug", $retcode);
            if ($retcode !== 0) {
                break;
            }
        }
        passthru($prefix . $build_cmd . (str_starts_with($argv[2], 'windows-') ? ' --build-cli' : (' --build-embed' . ($frankenphp ? ' --build-frankenphp' : ''))), $retcode);
        break;
    case 'doctor_cmd':
        passthru($prefix . $doctor_cmd, $retcode);
        break;
    case 'install_upx_cmd':
        passthru($prefix . $install_upx_cmd, $retcode);
        break;
    default:
        $retcode = 0;
        break;
}

exit($retcode);<|MERGE_RESOLUTION|>--- conflicted
+++ resolved
@@ -17,12 +17,11 @@
     // '8.2',
     // '8.3',
     '8.4',
-    '8.5',
 ];
 
 // test os (macos-13, macos-14, macos-15, ubuntu-latest, windows-latest are available)
 $test_os = [
-    'macos-13', // bin/spc for x86_64
+    // 'macos-13', // bin/spc for x86_64
     // 'macos-14',  // bin/spc for arm64
     'macos-15', // bin/spc for arm64
     'ubuntu-latest', // bin/spc-alpine-docker for x86_64
@@ -30,11 +29,7 @@
     // 'ubuntu-24.04', // bin/spc for x86_64
     'ubuntu-22.04-arm', // bin/spc-gnu-docker for arm64
     'ubuntu-24.04-arm', // bin/spc for arm64
-<<<<<<< HEAD
-    'windows-latest', // .\bin\spc.ps1
-=======
     // 'windows-latest', // .\bin\spc.ps1
->>>>>>> 6c3ff7da
 ];
 
 // whether enable thread safe
@@ -53,13 +48,8 @@
 
 // If you want to test your added extensions and libs, add below (comma separated, example `bcmath,openssl`).
 $extensions = match (PHP_OS_FAMILY) {
-<<<<<<< HEAD
-    'Linux', 'Darwin' => 'apcu,bcmath,bz2,calendar,ctype,curl,dba,dom,event,exif,fileinfo,filter,ftp,gd,gmp,iconv,imagick,imap,intl,mbregex,mbstring,mysqli,mysqlnd,opcache,openssl,opentelemetry,pcntl,pdo,pdo_mysql,pgsql,phar,posix,protobuf,readline,redis,session,shmop,simplexml,soap,sockets,sodium,sqlite3,sysvmsg,sysvsem,sysvshm,tokenizer,xml,xmlreader,xmlwriter,xsl,zip,zlib',
-    'Windows' => 'apcu,bcmath,bz2,calendar,ctype,curl,dba,dom,ds,exif,ffi,fileinfo,filter,ftp,gd,iconv,igbinary,libxml,mbregex,mbstring,mysqli,mysqlnd,opcache,openssl,pdo,pdo_mysql,pdo_sqlite,pdo_sqlsrv,phar,rar,redis,session,shmop,simdjson,simplexml,soap,sockets,sqlite3,sqlsrv,ssh2,sysvshm,tokenizer,xml,xmlreader,xmlwriter,yac,yaml,zip,zlib',
-=======
     'Linux', 'Darwin' => 'grpc',
     'Windows' => 'curl',
->>>>>>> 6c3ff7da
 };
 
 // If you want to test shared extensions, add them below (comma separated, example `bcmath,openssl`).
