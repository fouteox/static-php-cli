<?php

/** @noinspection ALL */

declare(strict_types=1);

/**
 * This is GitHub Actions automatic test extension args generator.
 * You can edit $test_php_version, $test_os, $zts, $no_strip, $upx, $prefer_pre_built, $extensions, $with_libs and $base_combination.
 */

// --------------------------------- edit area ---------------------------------

// test php version (8.1 ~ 8.4 available, multiple for matrix)
$test_php_version = [
    '8.1',
    '8.2',
    '8.3',
    '8.4',
];

// test os (macos-13, macos-14, macos-15, ubuntu-latest, windows-latest are available)
$test_os = [
    // 'macos-13',
    // 'macos-14',
    // 'macos-15',
<<<<<<< HEAD
    // 'ubuntu-latest',
    'ubuntu-22.04',
=======
    'ubuntu-latest',
    // 'ubuntu-22.04',
>>>>>>> ab4e0bc4
    // 'ubuntu-24.04',
    'ubuntu-22.04-arm',
    // 'ubuntu-24.04-arm',
    // 'windows-latest',
];

// whether enable thread safe
$zts = true;

$no_strip = false;

// compress with upx
$upx = false;

// prefer downloading pre-built packages to speed up the build process
$prefer_pre_built = false;

// If you want to test your added extensions and libs, add below (comma separated, example `bcmath,openssl`).
$extensions = match (PHP_OS_FAMILY) {
    'Linux', 'Darwin' => 'apcu,ast,bcmath,calendar,ctype,curl,dba,dom,exif,fileinfo,filter,gd,iconv,libxml,mbregex,mbstring,mysqli,mysqlnd,opcache,openssl,pcntl,pdo,pdo_mysql,pdo_sqlite,phar,posix,readline,session,simplexml,sockets,sodium,sqlite3,tokenizer,xml,xmlreader,xmlwriter,zip,zlib',
    'Windows' => 'xlswriter,openssl',
};

// If you want to test shared extensions, add them below (comma separated, example `bcmath,openssl`).
$shared_extensions = match (PHP_OS_FAMILY) {
    'Linux' => 'amqp,brotli,bz2,dio,ds,ev,event,ffi,ftp,gd,gettext,gmp,gmssl,igbinary,imagick,inotify,intl,ldap,memcache,mongodb,msgpack,odbc,opentelemetry,parallel,pdo_odbc,pdo_pgsql,pdo_sqlsrv,pgsql,protobuf,rar,redis,rdkafka,shmop,sqlsrv,ssh2,swoole,sysvmsg,sysvsem,sysvshm,tidy,uuid,uv,xdebug,xhprof,xlswriter,xsl,xz,yac,yaml,zstd,spx',
    'Windows', 'Darwin' => '',
};

// If you want to test lib-suggests feature with extension, add them below (comma separated, example `libwebp,libavif`).
$with_libs = match (PHP_OS_FAMILY) {
    'Linux', 'Darwin' => '',
    'Windows' => '',
};

// Please change your test base combination. We recommend testing with `common`.
// You can use `common`, `bulk`, `minimal` or `none`.
// note: combination is only available for *nix platform. Windows must use `none` combination
$base_combination = match (PHP_OS_FAMILY) {
    'Linux', 'Darwin' => 'minimal',
    'Windows' => 'none',
};

// -------------------------- code area, do not modify --------------------------

/**
 * get combination for tests, do not modify it if not necessary.
 */
function _getCombination(string $type = 'common'): string
{
    return match ($type) {
        'common' => 'bcmath,bz2,calendar,ctype,curl,dom,exif,fileinfo,filter,ftp,gd,gmp,iconv,xml,mbstring,mbregex,' .
            'mysqlnd,openssl,pcntl,pdo,pdo_mysql,pdo_sqlite,phar,posix,redis,session,simplexml,soap,sockets,' .
            'sqlite3,tokenizer,xmlwriter,xmlreader,zlib,zip',
        'bulk' => 'apcu,bcmath,bz2,calendar,ctype,curl,dba,dom,event,exif,fileinfo,filter,ftp,gd,gmp,iconv,imagick,imap,' .
            'intl,mbregex,mbstring,mysqli,mysqlnd,opcache,openssl,pcntl,pdo,pdo_mysql,pdo_pgsql,pdo_sqlite,pgsql,phar,' .
            'posix,protobuf,readline,redis,session,shmop,simplexml,soap,sockets,sodium,sqlite3,swoole,sysvmsg,sysvsem,' .
            'sysvshm,tokenizer,xml,xmlreader,xmlwriter,xsl,zip,zlib',
        'minimal' => 'pcntl,posix,mbstring,tokenizer,phar',
        default => '', // none
    };
}

if (!isset($argv[1])) {
    exit("Please use 'extensions', 'cmd', 'os', 'php' or 'libs' as output type");
}

$trim_value = "\r\n \t,";

$final_extensions = trim(trim($extensions, $trim_value) . ',' . _getCombination($base_combination), $trim_value);
$download_extensions = trim($final_extensions . ',' . $shared_extensions, $trim_value);
$final_libs = trim($with_libs, $trim_value);

if (PHP_OS_FAMILY === 'Windows') {
    $final_extensions_cmd = '"' . $final_extensions . '"';
} else {
    $final_extensions_cmd = $final_extensions;
}

function quote2(string $param): string
{
    global $argv;
    if (str_starts_with($argv[2], 'windows-')) {
        return '"' . $param . '"';
    }
    return $param;
}

// generate download command
if ($argv[1] === 'download_cmd') {
    $down_cmd = 'download ';
    $down_cmd .= '--for-extensions=' . quote2($download_extensions) . ' ';
    $down_cmd .= '--for-libs=' . quote2($final_libs) . ' ';
    $down_cmd .= '--with-php=' . quote2($argv[3]) . ' ';
    $down_cmd .= '--ignore-cache-sources=php-src ';
    $down_cmd .= '--debug ';
    $down_cmd .= '--retry=5 ';
    $down_cmd .= '--shallow-clone ';
    $down_cmd .= $prefer_pre_built ? '--prefer-pre-built ' : '';
}

if ($argv[1] === 'doctor_cmd') {
    $doctor_cmd = 'doctor --auto-fix --debug';
}
if ($argv[1] === 'install_upx_cmd') {
    $install_upx_cmd = 'install-pkg upx --debug';
}

$prefix = match ($argv[2] ?? null) {
    'windows-latest', 'windows-2022', 'windows-2019', 'windows-2025' => 'powershell.exe -file .\bin\spc.ps1 ',
    'ubuntu-latest' => 'bin/spc-alpine-docker ',
    'ubuntu-24.04', 'ubuntu-24.04-arm' => './bin/spc ',
    'ubuntu-22.04', 'ubuntu-22.04-arm' => 'bin/spc-gnu-docker ',
    default => 'bin/spc ',
};

// shared_extension build
if ($shared_extensions) {
    switch ($argv[2] ?? null) {
        case 'ubuntu-22.04':
        case 'ubuntu-22.04-arm':
            $shared_cmd = ' --build-shared=' . quote2($shared_extensions) . ' ';
            break;
        case 'macos-13':
        case 'macos-14':
        case 'macos-15':
            $shared_cmd = ' --build-shared=' . quote2($shared_extensions) . ' ';
            $no_strip = true;
            break;
        default:
            $shared_cmd = '';
            break;
    }
} else {
    $shared_cmd = '';
}

// generate build command
if ($argv[1] === 'build_cmd' || $argv[1] === 'build_embed_cmd') {
    $build_cmd = 'build ';
    $build_cmd .= quote2($final_extensions) . ' ';
    $build_cmd .= $shared_cmd;
    $build_cmd .= $zts ? '--enable-zts ' : '';
    $build_cmd .= $no_strip ? '--no-strip ' : '';
    $build_cmd .= $upx ? '--with-upx-pack ' : '';
    $build_cmd .= $final_libs === '' ? '' : ('--with-libs=' . quote2($final_libs) . ' ');
    $build_cmd .= str_starts_with($argv[2], 'windows-') ? '' : '--build-fpm ';
    $build_cmd .= '--debug ';
}

echo match ($argv[1]) {
    'os' => json_encode($test_os),
    'php' => json_encode($test_php_version),
    'extensions' => $final_extensions,
    'libs' => $final_libs,
    'libs_cmd' => ($final_libs === '' ? '' : (' --with-libs=' . $final_libs)),
    'cmd' => $final_extensions_cmd . ($final_libs === '' ? '' : (' --with-libs=' . $final_libs)),
    'zts' => $zts ? '--enable-zts' : '',
    'no_strip' => $no_strip ? '--no-strip' : '',
    'upx' => $upx ? '--with-upx-pack' : '',
    'prefer_pre_built' => $prefer_pre_built ? '--prefer-pre-built' : '',
    'download_cmd' => $down_cmd,
    'install_upx_cmd' => $install_upx_cmd,
    'doctor_cmd' => $doctor_cmd,
    'build_cmd' => $build_cmd,
    'build_embed_cmd' => $build_cmd,
    default => '',
};

switch ($argv[1] ?? null) {
    case 'download_cmd':
        passthru($prefix . $down_cmd, $retcode);
        break;
    case 'build_cmd':
        passthru($prefix . $build_cmd . ' --build-cli --build-micro', $retcode);
        break;
    case 'build_embed_cmd':
        passthru($prefix . $build_cmd . (str_starts_with($argv[2], 'windows-') ? ' --build-cli' : ' --build-embed'), $retcode);
        break;
    case 'doctor_cmd':
        passthru($prefix . $doctor_cmd, $retcode);
        break;
    case 'install_upx_cmd':
        passthru($prefix . $install_upx_cmd, $retcode);
        break;
    default:
        $retcode = 0;
        break;
}

exit($retcode);<|MERGE_RESOLUTION|>--- conflicted
+++ resolved
@@ -24,13 +24,8 @@
     // 'macos-13',
     // 'macos-14',
     // 'macos-15',
-<<<<<<< HEAD
     // 'ubuntu-latest',
     'ubuntu-22.04',
-=======
-    'ubuntu-latest',
-    // 'ubuntu-22.04',
->>>>>>> ab4e0bc4
     // 'ubuntu-24.04',
     'ubuntu-22.04-arm',
     // 'ubuntu-24.04-arm',
