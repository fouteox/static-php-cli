--- conflicted
+++ resolved
@@ -21,17 +21,6 @@
 
 // test os (macos-13, macos-14, macos-15, ubuntu-latest, windows-latest are available)
 $test_os = [
-<<<<<<< HEAD
-    // 'macos-13',
-    // 'macos-14',
-    // 'macos-15',
-    // 'ubuntu-latest',
-    // 'ubuntu-22.04',
-    // 'ubuntu-22.04-arm',
-    'ubuntu-24.04',
-    'ubuntu-24.04-arm',
-    // 'windows-latest',
-=======
     // 'macos-13', // bin/spc for x86_64
     // 'macos-14',  // bin/spc for arm64
     'macos-15', // bin/spc for arm64
@@ -41,7 +30,6 @@
     // 'ubuntu-22.04-arm', // bin/spc-gnu-docker for arm64
     // 'ubuntu-24.04-arm', // bin/spc for arm64
     // 'windows-latest', // .\bin\spc.ps1
->>>>>>> 4cb4c9c6
 ];
 
 $zig = true;
