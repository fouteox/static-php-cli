<?php

/** @noinspection ALL */

declare(strict_types=1);

/**
 * This is GitHub Actions automatic test extension args generator.
 * You can edit $test_php_version, $test_os, $zts, $no_strip, $upx, $prefer_pre_built, $extensions, $with_libs and $base_combination.
 */

// --------------------------------- edit area ---------------------------------

// test php version (8.1 ~ 8.4 available, multiple for matrix)
$test_php_version = [
    // '8.1',
    // '8.2',
    // '8.3',
    '8.4',
];

// test os (macos-13, macos-14, macos-15, ubuntu-latest, windows-latest are available)
$test_os = [
    'macos-13', // bin/spc for x86_64
    // 'macos-14',  // bin/spc for arm64
    'macos-15', // bin/spc for arm64
    'ubuntu-latest', // bin/spc-alpine-docker for x86_64
    'ubuntu-22.04', // bin/spc-gnu-docker for x86_64
    'ubuntu-24.04', // bin/spc for x86_64
<<<<<<< HEAD
    'ubuntu-22.04-arm', // bin/spc-gnu-docker for arm64
    'ubuntu-24.04-arm', // bin/spc for arm64
=======
    // 'ubuntu-22.04-arm', // bin/spc-gnu-docker for arm64
    // 'ubuntu-24.04-arm', // bin/spc for arm64
>>>>>>> 0d0c789d
    // 'windows-latest', // .\bin\spc.ps1
];

// whether enable thread safe
$zts = false;

$no_strip = false;

// compress with upx
$upx = false;

// whether to test frankenphp build, only available for macos and linux
$frankenphp = false;

// prefer downloading pre-built packages to speed up the build process
$prefer_pre_built = false;

// If you want to test your added extensions and libs, add below (comma separated, example `bcmath,openssl`).
$extensions = match (PHP_OS_FAMILY) {
<<<<<<< HEAD
    'Linux', 'Darwin' => 'grpc',
    'Windows' => 'curl',
=======
    'Linux', 'Darwin' => 'pgsql,pdo_pgsql',
    'Windows' => 'intl',
>>>>>>> 0d0c789d
};

// If you want to test shared extensions, add them below (comma separated, example `bcmath,openssl`).
$shared_extensions = match (PHP_OS_FAMILY) {
    'Linux' => '',
    'Darwin' => '',
    'Windows' => '',
};

// If you want to test lib-suggests for all extensions and libraries, set it to true.
$with_suggested_libs = false;

// If you want to test extra libs for extensions, add them below (comma separated, example `libwebp,libavif`). Unnecessary, when $with_suggested_libs is true.
$with_libs = match (PHP_OS_FAMILY) {
    'Linux', 'Darwin' => '',
    'Windows' => '',
};

// Please change your test base combination. We recommend testing with `common`.
// You can use `common`, `bulk`, `minimal` or `none`.
// note: combination is only available for *nix platform. Windows must use `none` combination
$base_combination = match (PHP_OS_FAMILY) {
    'Linux', 'Darwin' => 'none',
    'Windows' => 'none',
};

// -------------------------- code area, do not modify --------------------------

/**
 * get combination for tests, do not modify it if not necessary.
 */
function _getCombination(string $type = 'common'): string
{
    return match ($type) {
        'common' => 'bcmath,bz2,calendar,ctype,curl,dom,exif,fileinfo,filter,ftp,gd,gmp,iconv,xml,mbstring,mbregex,' .
            'mysqlnd,openssl,pcntl,pdo,pdo_mysql,pdo_sqlite,phar,posix,redis,session,simplexml,soap,sockets,' .
            'sqlite3,tokenizer,xmlwriter,xmlreader,zlib,zip',
        'bulk' => 'apcu,bcmath,bz2,calendar,ctype,curl,dba,dom,event,exif,fileinfo,filter,ftp,gd,gmp,iconv,imagick,imap,' .
            'intl,mbregex,mbstring,mysqli,mysqlnd,opcache,openssl,pcntl,pdo,pdo_mysql,pdo_pgsql,pdo_sqlite,pgsql,phar,' .
            'posix,protobuf,readline,redis,session,shmop,simplexml,soap,sockets,sodium,sqlite3,swoole,sysvmsg,sysvsem,' .
            'sysvshm,tokenizer,xml,xmlreader,xmlwriter,xsl,zip,zlib',
        'minimal' => 'pcntl,posix,mbstring,tokenizer,phar',
        default => '', // none
    };
}

if (!isset($argv[1])) {
    exit("Please use 'extensions', 'cmd', 'os', 'php' or 'libs' as output type");
}

$trim_value = "\r\n \t,";

$final_extensions = trim(trim($extensions, $trim_value) . ',' . _getCombination($base_combination), $trim_value);
$download_extensions = trim($final_extensions . ',' . $shared_extensions, $trim_value);
$final_libs = trim($with_libs, $trim_value);

if (PHP_OS_FAMILY === 'Windows') {
    $final_extensions_cmd = '"' . $final_extensions . '"';
} else {
    $final_extensions_cmd = $final_extensions;
}

function quote2(string $param): string
{
    global $argv;
    if (str_starts_with($argv[2], 'windows-')) {
        return '"' . $param . '"';
    }
    return $param;
}

// generate download command
if ($argv[1] === 'download_cmd') {
    $down_cmd = 'download ';
    $down_cmd .= '--for-extensions=' . quote2($download_extensions) . ' ';
    $down_cmd .= '--for-libs=' . quote2($final_libs) . ' ';
    $down_cmd .= '--with-php=' . quote2($argv[3]) . ' ';
    $down_cmd .= '--ignore-cache-sources=php-src ';
    $down_cmd .= '--debug ';
    $down_cmd .= '--retry=5 ';
    $down_cmd .= '--shallow-clone ';
    $down_cmd .= $prefer_pre_built ? '--prefer-pre-built ' : '';
}

if ($argv[1] === 'doctor_cmd') {
    $doctor_cmd = 'doctor --auto-fix --debug';
}
if ($argv[1] === 'install_upx_cmd') {
    $install_upx_cmd = 'install-pkg upx --debug';
}

$prefix = match ($argv[2] ?? null) {
    'windows-latest', 'windows-2022', 'windows-2019', 'windows-2025' => 'powershell.exe -file .\bin\spc.ps1 ',
    'ubuntu-latest' => 'bin/spc-alpine-docker ',
    'ubuntu-24.04', 'ubuntu-24.04-arm' => './bin/spc ',
    'ubuntu-22.04', 'ubuntu-22.04-arm' => 'bin/spc-gnu-docker ',
    default => 'bin/spc ',
};

// shared_extension build
if ($shared_extensions) {
    switch ($argv[2] ?? null) {
        case 'ubuntu-22.04':
        case 'ubuntu-22.04-arm':
            $shared_cmd = ' --build-shared=' . quote2($shared_extensions) . ' ';
            break;
        case 'macos-13':
        case 'macos-14':
        case 'macos-15':
            $shared_cmd = ' --build-shared=' . quote2($shared_extensions) . ' ';
            $no_strip = true;
            break;
        default:
            $shared_cmd = '';
            break;
    }
} else {
    $shared_cmd = '';
}

// generate build command
if ($argv[1] === 'build_cmd' || $argv[1] === 'build_embed_cmd') {
    $build_cmd = 'build ';
    $build_cmd .= quote2($final_extensions) . ' ';
    $build_cmd .= $shared_cmd;
    $build_cmd .= $with_suggested_libs ? '--with-suggested-libs ' : '';
    $build_cmd .= $zts ? '--enable-zts ' : '';
    $build_cmd .= $no_strip ? '--no-strip ' : '';
    $build_cmd .= $upx ? '--with-upx-pack ' : '';
    $build_cmd .= $final_libs === '' ? '' : ('--with-libs=' . quote2($final_libs) . ' ');
    $build_cmd .= str_starts_with($argv[2], 'windows-') ? '' : '--build-fpm ';
    $build_cmd .= '--debug ';
}

echo match ($argv[1]) {
    'os' => json_encode($test_os),
    'php' => json_encode($test_php_version),
    'extensions' => $final_extensions,
    'libs' => $final_libs,
    'libs_cmd' => ($final_libs === '' ? '' : (' --with-libs=' . $final_libs)),
    'cmd' => $final_extensions_cmd . ($final_libs === '' ? '' : (' --with-libs=' . $final_libs)),
    'zts' => $zts ? '--enable-zts' : '',
    'no_strip' => $no_strip ? '--no-strip' : '',
    'upx' => $upx ? '--with-upx-pack' : '',
    'prefer_pre_built' => $prefer_pre_built ? '--prefer-pre-built' : '',
    'download_cmd' => $down_cmd,
    'install_upx_cmd' => $install_upx_cmd,
    'doctor_cmd' => $doctor_cmd,
    'build_cmd' => $build_cmd,
    'build_embed_cmd' => $build_cmd,
    default => '',
};

switch ($argv[1] ?? null) {
    case 'download_cmd':
        passthru($prefix . $down_cmd, $retcode);
        break;
    case 'build_cmd':
        passthru($prefix . $build_cmd . ' --build-cli --build-micro', $retcode);
        break;
    case 'build_embed_cmd':
        if ($frankenphp) {
            passthru("{$prefix}install-pkg go-xcaddy --debug", $retcode);
            if ($retcode !== 0) {
                break;
            }
        }
        passthru($prefix . $build_cmd . (str_starts_with($argv[2], 'windows-') ? ' --build-cli' : (' --build-embed' . ($frankenphp ? ' --build-frankenphp' : ''))), $retcode);
        break;
    case 'doctor_cmd':
        passthru($prefix . $doctor_cmd, $retcode);
        break;
    case 'install_upx_cmd':
        passthru($prefix . $install_upx_cmd, $retcode);
        break;
    default:
        $retcode = 0;
        break;
}

exit($retcode);<|MERGE_RESOLUTION|>--- conflicted
+++ resolved
@@ -21,19 +21,14 @@
 
 // test os (macos-13, macos-14, macos-15, ubuntu-latest, windows-latest are available)
 $test_os = [
-    'macos-13', // bin/spc for x86_64
+    // 'macos-13', // bin/spc for x86_64
     // 'macos-14',  // bin/spc for arm64
     'macos-15', // bin/spc for arm64
     'ubuntu-latest', // bin/spc-alpine-docker for x86_64
-    'ubuntu-22.04', // bin/spc-gnu-docker for x86_64
-    'ubuntu-24.04', // bin/spc for x86_64
-<<<<<<< HEAD
+    // 'ubuntu-22.04', // bin/spc-gnu-docker for x86_64
+    // 'ubuntu-24.04', // bin/spc for x86_64
     'ubuntu-22.04-arm', // bin/spc-gnu-docker for arm64
     'ubuntu-24.04-arm', // bin/spc for arm64
-=======
-    // 'ubuntu-22.04-arm', // bin/spc-gnu-docker for arm64
-    // 'ubuntu-24.04-arm', // bin/spc for arm64
->>>>>>> 0d0c789d
     // 'windows-latest', // .\bin\spc.ps1
 ];
 
@@ -53,13 +48,8 @@
 
 // If you want to test your added extensions and libs, add below (comma separated, example `bcmath,openssl`).
 $extensions = match (PHP_OS_FAMILY) {
-<<<<<<< HEAD
     'Linux', 'Darwin' => 'grpc',
     'Windows' => 'curl',
-=======
-    'Linux', 'Darwin' => 'pgsql,pdo_pgsql',
-    'Windows' => 'intl',
->>>>>>> 0d0c789d
 };
 
 // If you want to test shared extensions, add them below (comma separated, example `bcmath,openssl`).
