--- conflicted
+++ resolved
@@ -15,7 +15,6 @@
 class PkgConfigUtil
 {
     /**
-<<<<<<< HEAD
      * Returns the version of a module.
      * This method uses `pkg-config --modversion` to get the version of the specified module.
      * If the module is not found, it will throw a RuntimeException.
@@ -31,12 +30,9 @@
     }
 
     /**
-     * Returns --cflags-only-other output.
-=======
      * Get CFLAGS from pkg-config
      *
      * Returns --cflags-only-other output from pkg-config.
->>>>>>> fafe7d57
      * The reason we return the string is we cannot use array_unique() on cflags,
      * some cflags may contains spaces.
      *
