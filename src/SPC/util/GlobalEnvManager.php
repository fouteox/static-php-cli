--- conflicted
+++ resolved
@@ -161,36 +161,6 @@
                 break;
             }
         }
-<<<<<<< HEAD
-        self::applyConfig($ini['global']);
-        match (PHP_OS_FAMILY) {
-            'Windows' => self::applyConfig($ini['windows']),
-            'Darwin' => self::applyConfig($ini['macos']),
-            'Linux' => self::applyConfig($ini['linux']),
-            'BSD' => self::applyConfig($ini['freebsd']),
-            default => null,
-        };
-
-        if (str_contains(getenv('CC'), 'zig')) {
-            // add to path
-        }
-    }
-
-    public static function putenv(string $val): void
-    {
-        f_putenv($val);
-        self::$env_cache[] = $val;
-    }
-
-    private static function applyConfig(array $ini): void
-    {
-        foreach ($ini as $k => $v) {
-            if (getenv($k) === false) {
-                self::putenv($k . '=' . $v);
-            }
-        }
-=======
         return $ini;
->>>>>>> b04ffadf
     }
 }