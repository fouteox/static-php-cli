<?php

declare(strict_types=1);

namespace SPC\util;

use SPC\exception\RuntimeException;
use SPC\exception\WrongUsageException;
<<<<<<< HEAD
use SPC\store\pkg\Zig;
=======
use SPC\toolchain\ToolchainManager;
>>>>>>> 4cb4c9c6

/**
 * Environment variable manager
 */
class GlobalEnvManager
{
    private static array $env_cache = [];

    public static function getInitializedEnv(): array
    {
        return self::$env_cache;
    }

    /**
     * Initialize the environment variables
     *
     * @throws RuntimeException
     * @throws WrongUsageException
     */
    public static function init(): void
    {
        // Check pre-defined env vars exists
        if (getenv('BUILD_ROOT_PATH') === false) {
            throw new RuntimeException('You must include src/globals/internal-env.php before using GlobalEnvManager');
        }

        // Define env vars for unix
        if (is_unix()) {
            self::addPathIfNotExists(BUILD_BIN_PATH);
            self::putenv('PKG_CONFIG=' . BUILD_BIN_PATH . '/pkg-config');
            self::putenv('PKG_CONFIG_PATH=' . BUILD_ROOT_PATH . '/lib/pkgconfig');
        }

<<<<<<< HEAD
        // Define env vars for linux
        if (PHP_OS_FAMILY === 'Linux') {
            $arch = getenv('GNU_ARCH');

            if (str_contains((string) getenv('CC'), 'zig')) {
                self::putenv('SPC_LINUX_DEFAULT_CC=zig-cc');
                self::putenv('SPC_LINUX_DEFAULT_CXX=zig-c++');
                self::putenv('SPC_LINUX_DEFAULT_AR=ar');
                self::putenv('SPC_LINUX_DEFAULT_LD=ld.lld');
            } elseif (SystemUtil::isMuslDist() || getenv('SPC_LIBC') === 'glibc') {
                self::putenv('SPC_LINUX_DEFAULT_CC=gcc');
                self::putenv('SPC_LINUX_DEFAULT_CXX=g++');
                self::putenv('SPC_LINUX_DEFAULT_AR=ar');
                self::putenv('SPC_LINUX_DEFAULT_LD=ld.gold');
            } else {
                self::putenv("SPC_LINUX_DEFAULT_CC={$arch}-linux-musl-gcc");
                self::putenv("SPC_LINUX_DEFAULT_CXX={$arch}-linux-musl-g++");
                self::putenv("SPC_LINUX_DEFAULT_AR={$arch}-linux-musl-ar");
                self::putenv("SPC_LINUX_DEFAULT_LD={$arch}-linux-musl-ld");
                self::addPathIfNotExists('/usr/local/musl/bin');
                self::addPathIfNotExists("/usr/local/musl/{$arch}-linux-musl/bin");
            }
        }

=======
>>>>>>> 4cb4c9c6
        $ini = self::readIniFile();

        $default_put_list = [];
        foreach ($ini['global'] as $k => $v) {
            if (getenv($k) === false) {
                $default_put_list[$k] = $v;
                self::putenv("{$k}={$v}");
            }
        }
        $os_ini = match (PHP_OS_FAMILY) {
            'Windows' => $ini['windows'] ?? [],
            'Darwin' => $ini['macos'] ?? [],
            'Linux' => $ini['linux'] ?? [],
            'BSD' => $ini['freebsd'] ?? [],
            default => [],
        };
        foreach ($os_ini as $k => $v) {
            if (getenv($k) === false) {
                $default_put_list[$k] = $v;
                self::putenv("{$k}={$v}");
            }
        }

        ToolchainManager::initToolchain();

        // apply second time
        $ini2 = self::readIniFile();

        foreach ($ini2['global'] as $k => $v) {
            if (isset($default_put_list[$k]) && $default_put_list[$k] !== $v) {
                self::putenv("{$k}={$v}");
            }
        }
        $os_ini2 = match (PHP_OS_FAMILY) {
            'Windows' => $ini2['windows'] ?? [],
            'Darwin' => $ini2['macos'] ?? [],
            'Linux' => $ini2['linux'] ?? [],
            'BSD' => $ini2['freebsd'] ?? [],
            default => [],
        };
        foreach ($os_ini2 as $k => $v) {
            if (isset($default_put_list[$k]) && $default_put_list[$k] !== $v) {
                self::putenv("{$k}={$v}");
            }
        }
        if (getenv('SPC_LIBC_LINKAGE') === '-static' && getenv('SPC_LIBC') === 'glibc') {
            self::putenv('SPC_LIBC_LINKAGE=');
        }
        if (str_contains((string) getenv('CC'), 'zig') || str_contains((string) getenv('CXX'), 'zig')) {
            $zigEnv = Zig::getEnvironment();
            foreach ($zigEnv as $key => $value) {
                if ($key === 'PATH') {
                    self::addPathIfNotExists($value);
                }
            }
        }
    }

    public static function putenv(string $val): void
    {
        f_putenv($val);
        self::$env_cache[] = $val;
    }

    public static function addPathIfNotExists(string $path): void
    {
        if (is_unix() && !str_contains(getenv('PATH'), $path)) {
            self::putenv("PATH={$path}:" . getenv('PATH'));
        }
    }

    /**
     * Initialize the toolchain after the environment variables are set.
     * The toolchain or environment availability check is done here.
     *
     * @throws WrongUsageException
     */
    public static function afterInit(): void
    {
        if (!filter_var(getenv('SPC_SKIP_TOOLCHAIN_CHECK'), FILTER_VALIDATE_BOOL)) {
            ToolchainManager::afterInitToolchain();
        }
    }

    /**
     * @throws WrongUsageException
     */
    private static function readIniFile(): array
    {
        // Init env.ini file, read order:
        //      WORKING_DIR/config/env.ini
        //      ROOT_DIR/config/env.ini
        $ini_files = [
            WORKING_DIR . '/config/env.ini',
            ROOT_DIR . '/config/env.ini',
        ];
        $ini_custom = [
            WORKING_DIR . '/config/env.custom.ini',
            ROOT_DIR . '/config/env.custom.ini',
        ];
        $ini = null;
        foreach ($ini_files as $ini_file) {
            if (file_exists($ini_file)) {
                $ini = parse_ini_file($ini_file, true);
                break;
            }
        }
        if ($ini === null) {
            throw new WrongUsageException('env.ini not found');
        }
        if ($ini === false || !isset($ini['global'])) {
            throw new WrongUsageException('Failed to parse ' . $ini_file);
        }
        // apply custom env
        foreach ($ini_custom as $ini_file) {
            if (file_exists($ini_file)) {
                $ini_custom = parse_ini_file($ini_file, true);
                if ($ini_custom !== false) {
                    $ini['global'] = array_merge($ini['global'], $ini_custom['global'] ?? []);
                    match (PHP_OS_FAMILY) {
                        'Windows' => $ini['windows'] = array_merge($ini['windows'], $ini_custom['windows'] ?? []),
                        'Darwin' => $ini['macos'] = array_merge($ini['macos'], $ini_custom['macos'] ?? []),
                        'Linux' => $ini['linux'] = array_merge($ini['linux'], $ini_custom['linux'] ?? []),
                        'BSD' => $ini['freebsd'] = array_merge($ini['freebsd'], $ini_custom['freebsd'] ?? []),
                        default => null,
                    };
                }
                break;
            }
        }
        return $ini;
    }
}<|MERGE_RESOLUTION|>--- conflicted
+++ resolved
@@ -6,11 +6,8 @@
 
 use SPC\exception\RuntimeException;
 use SPC\exception\WrongUsageException;
-<<<<<<< HEAD
 use SPC\store\pkg\Zig;
-=======
 use SPC\toolchain\ToolchainManager;
->>>>>>> 4cb4c9c6
 
 /**
  * Environment variable manager
@@ -44,33 +41,6 @@
             self::putenv('PKG_CONFIG_PATH=' . BUILD_ROOT_PATH . '/lib/pkgconfig');
         }
 
-<<<<<<< HEAD
-        // Define env vars for linux
-        if (PHP_OS_FAMILY === 'Linux') {
-            $arch = getenv('GNU_ARCH');
-
-            if (str_contains((string) getenv('CC'), 'zig')) {
-                self::putenv('SPC_LINUX_DEFAULT_CC=zig-cc');
-                self::putenv('SPC_LINUX_DEFAULT_CXX=zig-c++');
-                self::putenv('SPC_LINUX_DEFAULT_AR=ar');
-                self::putenv('SPC_LINUX_DEFAULT_LD=ld.lld');
-            } elseif (SystemUtil::isMuslDist() || getenv('SPC_LIBC') === 'glibc') {
-                self::putenv('SPC_LINUX_DEFAULT_CC=gcc');
-                self::putenv('SPC_LINUX_DEFAULT_CXX=g++');
-                self::putenv('SPC_LINUX_DEFAULT_AR=ar');
-                self::putenv('SPC_LINUX_DEFAULT_LD=ld.gold');
-            } else {
-                self::putenv("SPC_LINUX_DEFAULT_CC={$arch}-linux-musl-gcc");
-                self::putenv("SPC_LINUX_DEFAULT_CXX={$arch}-linux-musl-g++");
-                self::putenv("SPC_LINUX_DEFAULT_AR={$arch}-linux-musl-ar");
-                self::putenv("SPC_LINUX_DEFAULT_LD={$arch}-linux-musl-ld");
-                self::addPathIfNotExists('/usr/local/musl/bin');
-                self::addPathIfNotExists("/usr/local/musl/{$arch}-linux-musl/bin");
-            }
-        }
-
-=======
->>>>>>> 4cb4c9c6
         $ini = self::readIniFile();
 
         $default_put_list = [];
@@ -114,17 +84,6 @@
         foreach ($os_ini2 as $k => $v) {
             if (isset($default_put_list[$k]) && $default_put_list[$k] !== $v) {
                 self::putenv("{$k}={$v}");
-            }
-        }
-        if (getenv('SPC_LIBC_LINKAGE') === '-static' && getenv('SPC_LIBC') === 'glibc') {
-            self::putenv('SPC_LIBC_LINKAGE=');
-        }
-        if (str_contains((string) getenv('CC'), 'zig') || str_contains((string) getenv('CXX'), 'zig')) {
-            $zigEnv = Zig::getEnvironment();
-            foreach ($zigEnv as $key => $value) {
-                if ($key === 'PATH') {
-                    self::addPathIfNotExists($value);
-                }
             }
         }
     }
