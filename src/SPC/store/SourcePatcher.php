<?php

declare(strict_types=1);

namespace SPC\store;

use SPC\builder\BuilderBase;
use SPC\builder\linux\LinuxBuilder;
use SPC\builder\linux\SystemUtil;
use SPC\builder\unix\UnixBuilderBase;
use SPC\exception\FileSystemException;
use SPC\exception\RuntimeException;
use SPC\exception\WrongUsageException;
use SPC\util\SPCTarget;

class SourcePatcher
{
    public static function init(): void
    {
<<<<<<< HEAD
        // FileSystem::addSourceExtractHook('swow', [__CLASS__, 'patchSwow']);
        FileSystem::addSourceExtractHook('micro', [__CLASS__, 'patchMicro']);
        FileSystem::addSourceExtractHook('openssl', [__CLASS__, 'patchOpenssl11Darwin']);
        FileSystem::addSourceExtractHook('swoole', [__CLASS__, 'patchSwoole']);
        FileSystem::addSourceExtractHook('php-src', [__CLASS__, 'patchPhpLibxml212']);
        FileSystem::addSourceExtractHook('php-src', [__CLASS__, 'patchGDWin32']);
        FileSystem::addSourceExtractHook('php-src', [__CLASS__, 'patchFfiCentos7FixO3strncmp']);
        FileSystem::addSourceExtractHook('sqlsrv', [__CLASS__, 'patchSQLSRVWin32']);
        FileSystem::addSourceExtractHook('pdo_sqlsrv', [__CLASS__, 'patchSQLSRVWin32']);
        FileSystem::addSourceExtractHook('yaml', [__CLASS__, 'patchYamlWin32']);
        FileSystem::addSourceExtractHook('libyaml', [__CLASS__, 'patchLibYaml']);
        FileSystem::addSourceExtractHook('php-src', [__CLASS__, 'patchImapLicense']);
        FileSystem::addSourceExtractHook('ext-imagick', [__CLASS__, 'patchImagickWith84']);
        FileSystem::addSourceExtractHook('libaom', [__CLASS__, 'patchLibaomForAlpine']);
        FileSystem::addSourceExtractHook('attr', [__CLASS__, 'patchAttrForAlpine']);
        FileSystem::addSourceExtractHook('gmssl', [__CLASS__, 'patchGMSSL']);
=======
        // FileSystem::addSourceExtractHook('swow', [SourcePatcher::class, 'patchSwow']);
        FileSystem::addSourceExtractHook('openssl', [SourcePatcher::class, 'patchOpenssl11Darwin']);
        FileSystem::addSourceExtractHook('swoole', [SourcePatcher::class, 'patchSwoole']);
        FileSystem::addSourceExtractHook('php-src', [SourcePatcher::class, 'patchPhpLibxml212']);
        FileSystem::addSourceExtractHook('php-src', [SourcePatcher::class, 'patchGDWin32']);
        FileSystem::addSourceExtractHook('php-src', [SourcePatcher::class, 'patchFfiCentos7FixO3strncmp']);
        FileSystem::addSourceExtractHook('sqlsrv', [SourcePatcher::class, 'patchSQLSRVWin32']);
        FileSystem::addSourceExtractHook('pdo_sqlsrv', [SourcePatcher::class, 'patchSQLSRVWin32']);
        FileSystem::addSourceExtractHook('yaml', [SourcePatcher::class, 'patchYamlWin32']);
        FileSystem::addSourceExtractHook('libyaml', [SourcePatcher::class, 'patchLibYaml']);
        FileSystem::addSourceExtractHook('php-src', [SourcePatcher::class, 'patchImapLicense']);
        FileSystem::addSourceExtractHook('ext-imagick', [SourcePatcher::class, 'patchImagickWith84']);
        FileSystem::addSourceExtractHook('libaom', [SourcePatcher::class, 'patchLibaomForAlpine']);
        FileSystem::addSourceExtractHook('attr', [SourcePatcher::class, 'patchAttrForAlpine']);
        FileSystem::addSourceExtractHook('gmssl', [SourcePatcher::class, 'patchGMSSL']);
>>>>>>> 4cb4c9c6
    }

    /**
     * Source patcher runner before buildconf
     *
     * @param  BuilderBase         $builder Builder
     * @throws FileSystemException
     * @throws RuntimeException
     * @throws WrongUsageException
     */
    public static function patchBeforeBuildconf(BuilderBase $builder): void
    {
        foreach ($builder->getExts() as $ext) {
            if ($ext->patchBeforeBuildconf() === true) {
                logger()->info("Extension [{$ext->getName()}] patched before buildconf");
            }
        }
        foreach ($builder->getLibs() as $lib) {
            if ($lib->patchBeforeBuildconf() === true) {
                logger()->info("Library [{$lib->getName()}]patched before buildconf");
            }
        }
        // patch windows php 8.1 bug
        if (PHP_OS_FAMILY === 'Windows' && $builder->getPHPVersionID() >= 80100 && $builder->getPHPVersionID() < 80200) {
            logger()->info('Patching PHP 8.1 windows Fiber bug');
            FileSystem::replaceFileStr(
                SOURCE_PATH . '\php-src\win32\build\config.w32',
                "ADD_FLAG('LDFLAGS', '$(BUILD_DIR)\\\\Zend\\\\jump_' + FIBER_ASM_ARCH + '_ms_pe_masm.obj');",
                "ADD_FLAG('ASM_OBJS', '$(BUILD_DIR)\\\\Zend\\\\jump_' + FIBER_ASM_ARCH + '_ms_pe_masm.obj $(BUILD_DIR)\\\\Zend\\\\make_' + FIBER_ASM_ARCH + '_ms_pe_masm.obj');"
            );
            FileSystem::replaceFileStr(
                SOURCE_PATH . '\php-src\win32\build\config.w32',
                "ADD_FLAG('LDFLAGS', '$(BUILD_DIR)\\\\Zend\\\\make_' + FIBER_ASM_ARCH + '_ms_pe_masm.obj');",
                ''
            );
        }

        // patch php-src/build/php.m4 PKG_CHECK_MODULES -> PKG_CHECK_MODULES_STATIC
        FileSystem::replaceFileStr(SOURCE_PATH . '/php-src/build/php.m4', 'PKG_CHECK_MODULES(', 'PKG_CHECK_MODULES_STATIC(');

        if ($builder->getOption('enable-micro-win32')) {
            self::patchMicroWin32();
        } else {
            self::unpatchMicroWin32();
        }
    }

    /**
     * Source patcher runner before configure
     *
     * @param  BuilderBase         $builder Builder
     * @throws FileSystemException
     */
    public static function patchBeforeConfigure(BuilderBase $builder): void
    {
        foreach ($builder->getExts() as $ext) {
            if ($ext->patchBeforeConfigure() === true) {
                logger()->info("Extension [{$ext->getName()}] patched before configure");
            }
        }
        foreach ($builder->getLibs() as $lib) {
            if ($lib->patchBeforeConfigure() === true) {
                logger()->info("Library [{$lib->getName()}] patched before configure");
            }
        }
        // patch capstone
        FileSystem::replaceFileRegex(SOURCE_PATH . '/php-src/configure', '/have_capstone="yes"/', 'have_capstone="no"');
    }

    /**
     * @throws RuntimeException
     * @throws FileSystemException
     */
    public static function patchMicro(?array $items = null): bool
    {
        if (!file_exists(SOURCE_PATH . '/php-src/sapi/micro/php_micro.c')) {
            return false;
        }
        $ver_file = SOURCE_PATH . '/php-src/main/php_version.h';
        if (!file_exists($ver_file)) {
            throw new FileSystemException('Patch failed, cannot find php source files');
        }
        $version_h = FileSystem::readFile(SOURCE_PATH . '/php-src/main/php_version.h');
        preg_match('/#\s*define\s+PHP_MAJOR_VERSION\s+(\d+)\s+#\s*define\s+PHP_MINOR_VERSION\s+(\d+)\s+/m', $version_h, $match);
        // $ver = "{$match[1]}.{$match[2]}";

        $major_ver = $match[1] . $match[2];
        if ($major_ver === '74') {
            return false;
        }
        // $check = !defined('DEBUG_MODE') ? ' -q' : '';
        // f_passthru('cd ' . SOURCE_PATH . '/php-src && git checkout' . $check . ' HEAD');

        if ($items !== null) {
            $spc_micro_patches = $items;
        } else {
            $spc_micro_patches = getenv('SPC_MICRO_PATCHES');
            $spc_micro_patches = $spc_micro_patches === false ? [] : explode(',', $spc_micro_patches);
        }
        $patch_list = $spc_micro_patches;
        $patches = [];
        $serial = ['80', '81', '82', '83', '84'];
        foreach ($patch_list as $patchName) {
            if (file_exists(SOURCE_PATH . "/php-src/sapi/micro/patches/{$patchName}.patch")) {
                $patches[] = "sapi/micro/patches/{$patchName}.patch";
                continue;
            }
            for ($i = array_search($major_ver, $serial, true); $i >= 0; --$i) {
                $tryMajMin = $serial[$i];
                if (!file_exists(SOURCE_PATH . "/php-src/sapi/micro/patches/{$patchName}_{$tryMajMin}.patch")) {
                    continue;
                }
                $patches[] = "sapi/micro/patches/{$patchName}_{$tryMajMin}.patch";
                continue 2;
            }
            throw new RuntimeException("failed finding patch {$patchName}");
        }

        foreach ($patches as $patch) {
            logger()->info("Patching micro with {$patch}");
            self::patchFile(SOURCE_PATH . "/php-src/{$patch}", SOURCE_PATH . '/php-src');
        }

        return true;
    }

    /**
     * Use existing patch file for patching
     *
     * @param  string           $patch_name Patch file name in src/globals/patch/ or absolute path
     * @param  string           $cwd        Working directory for patch command
     * @param  bool             $reverse    Reverse patches (default: False)
     * @throws RuntimeException
     */
    public static function patchFile(string $patch_name, string $cwd, bool $reverse = false): bool
    {
        if (FileSystem::isRelativePath($patch_name)) {
            $patch_file = ROOT_DIR . "/src/globals/patch/{$patch_name}";
        } else {
            $patch_file = $patch_name;
        }
        if (!file_exists($patch_file)) {
            return false;
        }

        $patch_str = FileSystem::convertPath($patch_file);
        if (!file_exists($patch_str)) {
            throw new RuntimeException("Patch file [{$patch_str}] does not exist");
        }

        // Copy patch from phar
        if (str_starts_with($patch_str, 'phar://')) {
            $filename = pathinfo($patch_file, PATHINFO_BASENAME);
            file_put_contents(SOURCE_PATH . "/{$filename}", file_get_contents($patch_file));
            $patch_str = FileSystem::convertPath(SOURCE_PATH . "/{$filename}");
        }

        // detect
        $detect_reverse = !$reverse;
        $detect_cmd = 'cd ' . escapeshellarg($cwd) . ' && '
            . (PHP_OS_FAMILY === 'Windows' ? 'type' : 'cat') . ' ' . escapeshellarg($patch_str)
            . ' | patch --dry-run -p1 -s -f ' . ($detect_reverse ? '-R' : '')
            . ' > ' . (PHP_OS_FAMILY === 'Windows' ? 'NUL' : '/dev/null') . ' 2>&1';
        exec($detect_cmd, $output, $detect_status);

        if ($detect_status === 0) {
            return true;
        }

        // apply patch
        $apply_cmd = 'cd ' . escapeshellarg($cwd) . ' && '
            . (PHP_OS_FAMILY === 'Windows' ? 'type' : 'cat') . ' ' . escapeshellarg($patch_str)
            . ' | patch -p1 ' . ($reverse ? '-R' : '');

        f_passthru($apply_cmd);
        return true;
    }

    /**
     * @throws FileSystemException
     */
    public static function patchOpenssl11Darwin(): bool
    {
        if (PHP_OS_FAMILY === 'Darwin' && !file_exists(SOURCE_PATH . '/openssl/VERSION.dat') && file_exists(SOURCE_PATH . '/openssl/test/v3ext.c')) {
            FileSystem::replaceFileStr(SOURCE_PATH . '/openssl/test/v3ext.c', '#include <stdio.h>', '#include <stdio.h>' . PHP_EOL . '#include <string.h>');
            return true;
        }
        return false;
    }

    /**
     * @throws FileSystemException
     */
    public static function patchSwoole(): bool
    {
        // swoole hook needs pdo/pdo.h
        FileSystem::replaceFileStr(
            SOURCE_PATH . '/php-src/ext/swoole/config.m4',
            'PHP_ADD_INCLUDE([$ext_srcdir])',
            "PHP_ADD_INCLUDE( [\$ext_srcdir] )\n    PHP_ADD_INCLUDE([\$abs_srcdir/ext])"
        );

        // swoole 5.1.3 build fix
        // get swoole version first
        $file = SOURCE_PATH . '/php-src/ext/swoole/include/swoole_version.h';
        // Match #define SWOOLE_VERSION "5.1.3"
        $pattern = '/#define SWOOLE_VERSION "(.+)"/';
        if (preg_match($pattern, file_get_contents($file), $matches)) {
            $version = $matches[1];
        } else {
            $version = '1.0.0';
        }
        if ($version === '5.1.3') {
            self::patchFile('spc_fix_swoole_50513.patch', SOURCE_PATH . '/php-src/ext/swoole');
        }
        self::patchFile('swoole_fix_date_time.patch', SOURCE_PATH . '/php-src/ext/swoole');
        return true;
    }

    /**
     * @throws FileSystemException
     */
    public static function patchBeforeMake(BuilderBase $builder): void
    {
        // Try to fix debian environment build lack HAVE_STRLCAT problem
        if ($builder instanceof LinuxBuilder) {
            FileSystem::replaceFileRegex(SOURCE_PATH . '/php-src/main/php_config.h', '/^#define HAVE_STRLCPY 1$/m', '');
            FileSystem::replaceFileRegex(SOURCE_PATH . '/php-src/main/php_config.h', '/^#define HAVE_STRLCAT 1$/m', '');
        }
        if ($builder instanceof UnixBuilderBase) {
            FileSystem::replaceFileStr(SOURCE_PATH . '/php-src/Makefile', 'install-micro', '');
        }

        // no asan
        // if (strpos(file_get_contents(SOURCE_PATH . '/php-src/Makefile'), 'CFLAGS_CLEAN = -g') === false) {
        //     FileSystem::replaceFileStr(SOURCE_PATH . '/php-src/Makefile', 'CFLAGS_CLEAN = ', 'CFLAGS_CLEAN = -g -fsanitize=address ');
        // }

        // call extension patch before make
        foreach ($builder->getExts(false) as $ext) {
            if ($ext->patchBeforeMake() === true) {
                logger()->info("Extension [{$ext->getName()}] patched before make");
            }
        }
        foreach ($builder->getLibs() as $lib) {
            if ($lib->patchBeforeMake() === true) {
                logger()->info("Library [{$lib->getName()}] patched before make");
            }
        }

        if (str_contains((string) getenv('SPC_CMD_VAR_PHP_MAKE_EXTRA_LDFLAGS'), '-release')) {
            FileSystem::replaceFileLineContainsString(
                SOURCE_PATH . '/php-src/ext/standard/info.c',
                '#ifdef CONFIGURE_COMMAND',
                '#ifdef NO_CONFIGURE_COMMAND',
            );
        } else {
            FileSystem::replaceFileLineContainsString(
                SOURCE_PATH . '/php-src/ext/standard/info.c',
                '#ifdef NO_CONFIGURE_COMMAND',
                '#ifdef CONFIGURE_COMMAND',
            );
        }
    }

    /**
     * @throws FileSystemException
     */
    public static function patchHardcodedINI(array $ini = []): bool
    {
        $cli_c = SOURCE_PATH . '/php-src/sapi/cli/php_cli.c';
        $cli_c_bak = SOURCE_PATH . '/php-src/sapi/cli/php_cli.c.bak';
        $micro_c = SOURCE_PATH . '/php-src/sapi/micro/php_micro.c';
        $micro_c_bak = SOURCE_PATH . '/php-src/sapi/micro/php_micro.c.bak';
        $embed_c = SOURCE_PATH . '/php-src/sapi/embed/php_embed.c';
        $embed_c_bak = SOURCE_PATH . '/php-src/sapi/embed/php_embed.c.bak';

        // Try to reverse backup file
        $find_str = 'const char HARDCODED_INI[] =';
        $patch_str = '';
        foreach ($ini as $key => $value) {
            $patch_str .= "\"{$key}={$value}\\n\"\n";
        }
        $patch_str = "const char HARDCODED_INI[] =\n{$patch_str}";

        // Detect backup, if we have backup, it means we need to reverse first
        if (file_exists($cli_c_bak) || file_exists($micro_c_bak) || file_exists($embed_c_bak)) {
            self::unpatchHardcodedINI();
        }

        // Backup it
        $result = file_put_contents($cli_c_bak, file_get_contents($cli_c));
        $result = $result && file_put_contents($micro_c_bak, file_get_contents($micro_c));
        $result = $result && file_put_contents($embed_c_bak, file_get_contents($embed_c));
        if ($result === false) {
            return false;
        }

        // Patch it
        FileSystem::replaceFileStr($cli_c, $find_str, $patch_str);
        FileSystem::replaceFileStr($micro_c, $find_str, $patch_str);
        FileSystem::replaceFileStr($embed_c, $find_str, $patch_str);
        return true;
    }

    public static function unpatchHardcodedINI(): bool
    {
        $cli_c = SOURCE_PATH . '/php-src/sapi/cli/php_cli.c';
        $cli_c_bak = SOURCE_PATH . '/php-src/sapi/cli/php_cli.c.bak';
        $micro_c = SOURCE_PATH . '/php-src/sapi/micro/php_micro.c';
        $micro_c_bak = SOURCE_PATH . '/php-src/sapi/micro/php_micro.c.bak';
        $embed_c = SOURCE_PATH . '/php-src/sapi/embed/php_embed.c';
        $embed_c_bak = SOURCE_PATH . '/php-src/sapi/embed/php_embed.c.bak';
        if (!file_exists($cli_c_bak) && !file_exists($micro_c_bak) && !file_exists($embed_c_bak)) {
            return false;
        }
        $result = file_put_contents($cli_c, file_get_contents($cli_c_bak));
        $result = $result && file_put_contents($micro_c, file_get_contents($micro_c_bak));
        $result = $result && file_put_contents($embed_c, file_get_contents($embed_c_bak));
        @unlink($cli_c_bak);
        @unlink($micro_c_bak);
        @unlink($embed_c_bak);
        return $result;
    }

    /**
     * @throws FileSystemException
     */
    public static function patchMicroPhar(int $version_id): void
    {
        FileSystem::backupFile(SOURCE_PATH . '/php-src/ext/phar/phar.c');
        FileSystem::replaceFileStr(
            SOURCE_PATH . '/php-src/ext/phar/phar.c',
            'static zend_op_array *phar_compile_file',
            "char *micro_get_filename(void);\n\nstatic zend_op_array *phar_compile_file"
        );
        if ($version_id < 80100) {
            // PHP 8.0.x
            FileSystem::replaceFileStr(
                SOURCE_PATH . '/php-src/ext/phar/phar.c',
                'if (strstr(file_handle->filename, ".phar") && !strstr(file_handle->filename, "://")) {',
                'if ((strstr(file_handle->filename, micro_get_filename()) || strstr(file_handle->filename, ".phar")) && !strstr(file_handle->filename, "://")) {'
            );
        } else {
            // PHP >= 8.1
            FileSystem::replaceFileStr(
                SOURCE_PATH . '/php-src/ext/phar/phar.c',
                'if (strstr(ZSTR_VAL(file_handle->filename), ".phar") && !strstr(ZSTR_VAL(file_handle->filename), "://")) {',
                'if ((strstr(ZSTR_VAL(file_handle->filename), micro_get_filename()) || strstr(ZSTR_VAL(file_handle->filename), ".phar")) && !strstr(ZSTR_VAL(file_handle->filename), "://")) {'
            );
        }
    }

    /**
     * @throws RuntimeException
     */
    public static function unpatchMicroPhar(): void
    {
        FileSystem::restoreBackupFile(SOURCE_PATH . '/php-src/ext/phar/phar.c');
    }

    /**
     * Fix the compilation issue of sqlsrv and pdo_sqlsrv on Windows (/sdl check is too strict and will cause Zend compilation to fail)
     *
     * @throws FileSystemException
     */
    public static function patchSQLSRVWin32(string $source_name): bool
    {
        $source_name = preg_replace('/[^a-z_]/', '', $source_name);
        if (file_exists(SOURCE_PATH . '/php-src/ext/' . $source_name . '/config.w32')) {
            FileSystem::replaceFileStr(SOURCE_PATH . '/php-src/ext/' . $source_name . '/config.w32', '/sdl', '');
            return true;
        }
        return false;
    }

    public static function patchYamlWin32(): bool
    {
        FileSystem::replaceFileStr(SOURCE_PATH . '/php-src/ext/yaml/config.w32', "lib.substr(lib.length - 6, 6) == '_a.lib'", "lib.substr(lib.length - 6, 6) == '_a.lib' || 'yes' == 'yes'");
        return true;
    }

    public static function patchLibYaml(string $name, string $target): bool
    {
        if (!file_exists("{$target}/cmake/config.h.in")) {
            FileSystem::createDir("{$target}/cmake");
            copy(ROOT_DIR . '/src/globals/extra/libyaml_config.h.in', "{$target}/cmake/config.h.in");
        }
        if (!file_exists("{$target}/YamlConfig.cmake.in")) {
            copy(ROOT_DIR . '/src/globals/extra/libyaml_yamlConfig.cmake.in', "{$target}/yamlConfig.cmake.in");
        }
        return true;
    }

    /**
     * Patch imap license file for PHP < 8.4
     */
    public static function patchImapLicense(): bool
    {
        if (!file_exists(SOURCE_PATH . '/php-src/ext/imap/LICENSE') && is_dir(SOURCE_PATH . '/php-src/ext/imap')) {
            file_put_contents(SOURCE_PATH . '/php-src/ext/imap/LICENSE', file_get_contents(ROOT_DIR . '/src/globals/extra/Apache_LICENSE'));
            return true;
        }
        return false;
    }

    /**
     * Patch imagick for PHP 8.4
     */
    public static function patchImagickWith84(): bool
    {
        // match imagick version id
        $file = SOURCE_PATH . '/php-src/ext/imagick/php_imagick.h';
        if (!file_exists($file)) {
            return false;
        }
        $content = file_get_contents($file);
        if (preg_match('/#define PHP_IMAGICK_EXTNUM\s+(\d+)/', $content, $match) === 0) {
            return false;
        }
        $extnum = intval($match[1]);
        if ($extnum < 30800) {
            self::patchFile('imagick_php84_before_30800.patch', SOURCE_PATH . '/php-src/ext/imagick');
            return true;
        }
        return false;
    }

    public static function patchFfiCentos7FixO3strncmp(): bool
    {
        if (!($ver = SPCTarget::getLibcVersion()) || version_compare($ver, '2.17', '>')) {
            return false;
        }
        if (!file_exists(SOURCE_PATH . '/php-src/main/php_version.h')) {
            return false;
        }
        $file = file_get_contents(SOURCE_PATH . '/php-src/main/php_version.h');
        if (preg_match('/PHP_VERSION_ID (\d+)/', $file, $match) !== 0 && intval($match[1]) < 80316) {
            return false;
        }
        self::patchFile('ffi_centos7_fix_O3_strncmp.patch', SOURCE_PATH . '/php-src');
        return true;
    }

    public static function patchLibaomForAlpine(): bool
    {
        if (PHP_OS_FAMILY === 'Linux' && SystemUtil::isMuslDist()) {
            self::patchFile('libaom_posix_implict.patch', SOURCE_PATH . '/libaom');
            return true;
        }
        return false;
    }

    public static function patchAttrForAlpine(): bool
    {
        if (PHP_OS_FAMILY === 'Linux' && SystemUtil::isMuslDist() || PHP_OS_FAMILY === 'Darwin') {
            self::patchFile('attr_alpine_gethostname.patch', SOURCE_PATH . '/attr');
            return true;
        }
        return false;
    }

    /**
     * Patch cli SAPI Makefile for Windows.
     *
     * @throws FileSystemException
     * @throws RuntimeException
     */
    public static function patchWindowsCLITarget(): void
    {
        // search Makefile code line contains "$(BUILD_DIR)\php.exe:"
        $content = FileSystem::readFile(SOURCE_PATH . '/php-src/Makefile');
        $lines = explode("\r\n", $content);
        $line_num = 0;
        $found = false;
        foreach ($lines as $v) {
            if (str_contains($v, '$(BUILD_DIR)\php.exe:')) {
                $found = $line_num;
                break;
            }
            ++$line_num;
        }
        if ($found === false) {
            throw new RuntimeException('Cannot patch windows CLI Makefile!');
        }
        $lines[$line_num] = '$(BUILD_DIR)\php.exe: generated_files $(DEPS_CLI) $(PHP_GLOBAL_OBJS) $(CLI_GLOBAL_OBJS) $(STATIC_EXT_OBJS) $(ASM_OBJS) $(BUILD_DIR)\php.exe.res $(BUILD_DIR)\php.exe.manifest';
        $lines[$line_num + 1] = "\t" . '"$(LINK)" /nologo $(PHP_GLOBAL_OBJS_RESP) $(CLI_GLOBAL_OBJS_RESP) $(STATIC_EXT_OBJS_RESP) $(STATIC_EXT_LIBS) $(ASM_OBJS) $(LIBS) $(LIBS_CLI) $(BUILD_DIR)\php.exe.res /out:$(BUILD_DIR)\php.exe $(LDFLAGS) $(LDFLAGS_CLI) /ltcg /nodefaultlib:msvcrt /nodefaultlib:msvcrtd /ignore:4286';
        FileSystem::writeFile(SOURCE_PATH . '/php-src/Makefile', implode("\r\n", $lines));
    }

    /**
     * @throws RuntimeException
     */
    public static function patchPhpLibxml212(): bool
    {
        $file = file_get_contents(SOURCE_PATH . '/php-src/main/php_version.h');
        if (preg_match('/PHP_VERSION_ID (\d+)/', $file, $match) !== 0) {
            $ver_id = intval($match[1]);
            if ($ver_id < 80000) {
                self::patchFile('spc_fix_alpine_build_php80.patch', SOURCE_PATH . '/php-src');
                return true;
            }
            if ($ver_id < 80100) {
                self::patchFile('spc_fix_libxml2_12_php80.patch', SOURCE_PATH . '/php-src');
                self::patchFile('spc_fix_alpine_build_php80.patch', SOURCE_PATH . '/php-src');
                return true;
            }
            if ($ver_id < 80200) {
                // self::patchFile('spc_fix_libxml2_12_php81.patch', SOURCE_PATH . '/php-src');
                self::patchFile('spc_fix_alpine_build_php80.patch', SOURCE_PATH . '/php-src');
                return true;
            }
            return false;
        }
        return false;
    }

    /**
     * @throws FileSystemException
     */
    public static function patchGDWin32(): bool
    {
        $file = file_get_contents(SOURCE_PATH . '/php-src/main/php_version.h');
        if (preg_match('/PHP_VERSION_ID (\d+)/', $file, $match) !== 0) {
            $ver_id = intval($match[1]);
            if ($ver_id < 80200) {
                // see: https://github.com/php/php-src/commit/243966177e39eb71822935042c3f13fa6c5b9eed
                FileSystem::replaceFileStr(SOURCE_PATH . '/php-src/ext/gd/libgd/gdft.c', '#ifndef MSWIN32', '#ifndef _WIN32');
            }
            // custom config.w32, because official config.w32 is hard-coded many things
            $origin = $ver_id >= 80100 ? file_get_contents(ROOT_DIR . '/src/globals/extra/gd_config_81.w32') : file_get_contents(ROOT_DIR . '/src/globals/extra/gd_config_80.w32');
            file_put_contents(SOURCE_PATH . '/php-src/ext/gd/config.w32.bak', file_get_contents(SOURCE_PATH . '/php-src/ext/gd/config.w32'));
            return file_put_contents(SOURCE_PATH . '/php-src/ext/gd/config.w32', $origin) !== false;
        }
        return false;
    }

    /**
     * Add additional `static-php-cli.version` ini value for PHP source.
     *
     * @throws FileSystemException
     */
    public static function patchSPCVersionToPHP(string $version = 'unknown'): void
    {
        // detect patch
        $file = FileSystem::readFile(SOURCE_PATH . '/php-src/main/main.c');
        if (!str_contains($file, 'static-php-cli.version')) {
            logger()->debug('Inserting static-php-cli.version to php-src');
            $file = str_replace('PHP_INI_BEGIN()', "PHP_INI_BEGIN()\n\tPHP_INI_ENTRY(\"static-php-cli.version\",\t\"{$version}\",\tPHP_INI_ALL,\tNULL)", $file);
            FileSystem::writeFile(SOURCE_PATH . '/php-src/main/main.c', $file);
        }
    }

    /**
     * @throws FileSystemException
     */
    public static function patchMicroWin32(): void
    {
        // patch micro win32
        if (!file_exists(SOURCE_PATH . '\php-src\sapi\micro\php_micro.c.win32bak')) {
            copy(SOURCE_PATH . '\php-src\sapi\micro\php_micro.c', SOURCE_PATH . '\php-src\sapi\micro\php_micro.c.win32bak');
            FileSystem::replaceFileStr(SOURCE_PATH . '\php-src\sapi\micro\php_micro.c', '#include "php_variables.h"', '#include "php_variables.h"' . "\n#define PHP_MICRO_WIN32_NO_CONSOLE 1");
        }
    }

    public static function unpatchMicroWin32(): void
    {
        if (file_exists(SOURCE_PATH . '\php-src\sapi\micro\php_micro.c.win32bak')) {
            rename(SOURCE_PATH . '\php-src\sapi\micro\php_micro.c.win32bak', SOURCE_PATH . '\php-src\sapi\micro\php_micro.c');
        }
    }

    public static function patchGMSSL(): void
    {
        FileSystem::replaceFileStr(SOURCE_PATH . '/gmssl/src/hex.c', 'unsigned char *OPENSSL_hexstr2buf(const char *str, size_t *len)', 'unsigned char *GMSSL_hexstr2buf(const char *str, size_t *len)');
        FileSystem::replaceFileStr(SOURCE_PATH . '/gmssl/src/hex.c', 'OPENSSL_hexchar2int', 'GMSSL_hexchar2int');
    }
}<|MERGE_RESOLUTION|>--- conflicted
+++ resolved
@@ -17,9 +17,7 @@
 {
     public static function init(): void
     {
-<<<<<<< HEAD
         // FileSystem::addSourceExtractHook('swow', [__CLASS__, 'patchSwow']);
-        FileSystem::addSourceExtractHook('micro', [__CLASS__, 'patchMicro']);
         FileSystem::addSourceExtractHook('openssl', [__CLASS__, 'patchOpenssl11Darwin']);
         FileSystem::addSourceExtractHook('swoole', [__CLASS__, 'patchSwoole']);
         FileSystem::addSourceExtractHook('php-src', [__CLASS__, 'patchPhpLibxml212']);
@@ -34,23 +32,6 @@
         FileSystem::addSourceExtractHook('libaom', [__CLASS__, 'patchLibaomForAlpine']);
         FileSystem::addSourceExtractHook('attr', [__CLASS__, 'patchAttrForAlpine']);
         FileSystem::addSourceExtractHook('gmssl', [__CLASS__, 'patchGMSSL']);
-=======
-        // FileSystem::addSourceExtractHook('swow', [SourcePatcher::class, 'patchSwow']);
-        FileSystem::addSourceExtractHook('openssl', [SourcePatcher::class, 'patchOpenssl11Darwin']);
-        FileSystem::addSourceExtractHook('swoole', [SourcePatcher::class, 'patchSwoole']);
-        FileSystem::addSourceExtractHook('php-src', [SourcePatcher::class, 'patchPhpLibxml212']);
-        FileSystem::addSourceExtractHook('php-src', [SourcePatcher::class, 'patchGDWin32']);
-        FileSystem::addSourceExtractHook('php-src', [SourcePatcher::class, 'patchFfiCentos7FixO3strncmp']);
-        FileSystem::addSourceExtractHook('sqlsrv', [SourcePatcher::class, 'patchSQLSRVWin32']);
-        FileSystem::addSourceExtractHook('pdo_sqlsrv', [SourcePatcher::class, 'patchSQLSRVWin32']);
-        FileSystem::addSourceExtractHook('yaml', [SourcePatcher::class, 'patchYamlWin32']);
-        FileSystem::addSourceExtractHook('libyaml', [SourcePatcher::class, 'patchLibYaml']);
-        FileSystem::addSourceExtractHook('php-src', [SourcePatcher::class, 'patchImapLicense']);
-        FileSystem::addSourceExtractHook('ext-imagick', [SourcePatcher::class, 'patchImagickWith84']);
-        FileSystem::addSourceExtractHook('libaom', [SourcePatcher::class, 'patchLibaomForAlpine']);
-        FileSystem::addSourceExtractHook('attr', [SourcePatcher::class, 'patchAttrForAlpine']);
-        FileSystem::addSourceExtractHook('gmssl', [SourcePatcher::class, 'patchGMSSL']);
->>>>>>> 4cb4c9c6
     }
 
     /**
