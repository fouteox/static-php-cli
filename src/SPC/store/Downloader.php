--- conflicted
+++ resolved
@@ -69,14 +69,6 @@
             retry: self::getRetryTime()
         ), true);
 
-<<<<<<< HEAD
-        if (($source['prefer-stable'] ?? false) === false) {
-            $url = $data[0]['tarball_url'];
-        } else {
-            $id = 0;
-            while (($data[$id]['prerelease'] ?? false) === true) {
-                ++$id;
-=======
         $url = null;
         for ($i = 0; $i < count($data); ++$i) {
             if (($data[$i]['prerelease'] ?? false) === true && ($source['prefer-stable'] ?? false)) {
@@ -89,7 +81,6 @@
             if (preg_match('|' . $source['match'] . '|', $data[$i]['tarball_url'])) {
                 $url = $data[$i]['tarball_url'];
                 break;
->>>>>>> d0a66ab1
             }
         }
         if (!$url) {
