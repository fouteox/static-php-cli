<?php

/**
 * Copyright (c) 2022 Yun Dou <dixyes@gmail.com>
 *
 * lwmbs is licensed under Mulan PSL v2. You can use this
 * software according to the terms and conditions of the
 * Mulan PSL v2. You may obtain a copy of Mulan PSL v2 at:
 *
 * http://license.coscl.org.cn/MulanPSL2
 *
 * THIS SOFTWARE IS PROVIDED ON AN "AS IS" BASIS,
 * WITHOUT WARRANTIES OF ANY KIND, EITHER EXPRESS OR IMPLIED,
 * INCLUDING BUT NOT LIMITED TO NON-INFRINGEMENT,
 * MERCHANTABILITY OR FIT FOR A PARTICULAR PURPOSE.
 *
 * See the Mulan PSL v2 for more details.
 */

declare(strict_types=1);

namespace SPC\builder\linux\library;

use SPC\builder\linux\SystemUtil;
use SPC\exception\FileSystemException;
use SPC\exception\RuntimeException;
use SPC\exception\WrongUsageException;
use SPC\store\FileSystem;

class openssl extends LinuxLibraryBase
{
    public const NAME = 'openssl';

    /**
     * @throws FileSystemException
     * @throws RuntimeException
     * @throws WrongUsageException
     */
    public function build(): void
    {
        [,,$destdir] = SEPARATED_PATH;

        $extra = '';
        $ex_lib = '-ldl -pthread';
        $arch = getenv('SPC_ARCH');

        $env = "CC='" . getenv('CC') . ' -idirafter ' . BUILD_INCLUDE_PATH .
            ' -idirafter /usr/include/ ' .
            ' -idirafter /usr/include/' . getenv('SPC_ARCH') . '-linux-gnu/ ' .
            "' ";
        // lib:zlib
        $zlib = $this->builder->getLib('zlib');
        if ($zlib instanceof LinuxLibraryBase) {
            $extra = 'zlib';
            $ex_lib = trim($zlib->getStaticLibFiles() . ' ' . $ex_lib);
            $zlib_extra =
                '--with-zlib-include=' . BUILD_INCLUDE_PATH . ' ' .
                '--with-zlib-lib=' . BUILD_LIB_PATH . ' ';
        } else {
            $zlib_extra = '';
        }

        $ex_lib = trim($ex_lib);

        $clang_postfix = SystemUtil::getCCType(getenv('CC')) === 'clang' ? '-clang' : '';

<<<<<<< HEAD
        shell()->cd($this->source_dir)
            ->setEnv([
                'CFLAGS' => $this->getLibExtraCFlags(),
                'LDFLAGS' => $this->getLibExtraLdFlags(),
                'LIBS' => $this->getLibExtraLibs(),
            ])
            ->execWithEnv(
=======
        shell()->cd($this->source_dir)->initializeEnv($this)
            ->exec(
>>>>>>> bed5b9d4
                "{$env} ./Configure no-shared {$extra} " .
                '--prefix=/ ' .
                '--libdir=lib ' .
                '--openssldir=/etc/ssl ' .
                "{$zlib_extra}" .
                'no-legacy ' .
                "linux-{$arch}{$clang_postfix}"
            )
            ->exec('make clean')
            ->exec("make -j{$this->builder->concurrency} CNF_EX_LIBS=\"{$ex_lib}\"")
            ->exec("make install_sw DESTDIR={$destdir}");
        $this->patchPkgconfPrefix(['libssl.pc', 'openssl.pc', 'libcrypto.pc']);
        // patch for openssl 3.3.0+
        if (!str_contains($file = FileSystem::readFile(BUILD_LIB_PATH . '/pkgconfig/libssl.pc'), 'prefix=')) {
            FileSystem::writeFile(BUILD_LIB_PATH . '/pkgconfig/libssl.pc', 'prefix=${pcfiledir}/../..' . "\n" . $file);
        }
        if (!str_contains($file = FileSystem::readFile(BUILD_LIB_PATH . '/pkgconfig/openssl.pc'), 'prefix=')) {
            FileSystem::writeFile(BUILD_LIB_PATH . '/pkgconfig/openssl.pc', 'prefix=${pcfiledir}/../..' . "\n" . $file);
        }
        if (!str_contains($file = FileSystem::readFile(BUILD_LIB_PATH . '/pkgconfig/libcrypto.pc'), 'prefix=')) {
            FileSystem::writeFile(BUILD_LIB_PATH . '/pkgconfig/libcrypto.pc', 'prefix=${pcfiledir}/../..' . "\n" . $file);
        }
        FileSystem::replaceFileRegex(BUILD_LIB_PATH . '/pkgconfig/libcrypto.pc', '/Libs.private:.*/m', 'Libs.private: ${libdir}/libz.a');
        FileSystem::replaceFileRegex(BUILD_LIB_PATH . '/cmake/OpenSSL/OpenSSLConfig.cmake', '/set\(OPENSSL_LIBCRYPTO_DEPENDENCIES .*\)/m', 'set(OPENSSL_LIBCRYPTO_DEPENDENCIES "${OPENSSL_LIBRARY_DIR}/libz.a")');
    }

    public function getStaticLibFiles(string $style = 'autoconf', bool $recursive = true): string
    {
        $libFiles = parent::getStaticLibFiles($style, $recursive);
        if (!str_contains('-ldl -lpthread', $libFiles)) {
            $libFiles .= ' -ldl -lpthread';
        }
        return $libFiles;
    }
}<|MERGE_RESOLUTION|>--- conflicted
+++ resolved
@@ -64,18 +64,8 @@
 
         $clang_postfix = SystemUtil::getCCType(getenv('CC')) === 'clang' ? '-clang' : '';
 
-<<<<<<< HEAD
-        shell()->cd($this->source_dir)
-            ->setEnv([
-                'CFLAGS' => $this->getLibExtraCFlags(),
-                'LDFLAGS' => $this->getLibExtraLdFlags(),
-                'LIBS' => $this->getLibExtraLibs(),
-            ])
-            ->execWithEnv(
-=======
         shell()->cd($this->source_dir)->initializeEnv($this)
             ->exec(
->>>>>>> bed5b9d4
                 "{$env} ./Configure no-shared {$extra} " .
                 '--prefix=/ ' .
                 '--libdir=lib ' .
