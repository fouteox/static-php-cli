<?php

declare(strict_types=1);

namespace SPC\builder\linux\library;

use SPC\exception\FileSystemException;
use SPC\exception\RuntimeException;

class libffi extends LinuxLibraryBase
{
    public const NAME = 'libffi';

    /**
     * @throws RuntimeException
     * @throws FileSystemException
     */
    public function build(): void
    {
        [$lib, , $destdir] = SEPARATED_PATH;
        $arch = getenv('SPC_ARCH');

        shell()->cd($this->source_dir)
<<<<<<< HEAD
            ->setEnv([
                'CFLAGS' => $this->getLibExtraCFlags(),
                'LDFLAGS' => $this->getLibExtraLdFlags(),
                'LIBS' => $this->getLibExtraLibs(),
            ])
            ->execWithEnv(
=======
            ->initializeEnv($this)
            ->exec(
>>>>>>> bed5b9d4
                './configure ' .
                '--enable-static ' .
                '--disable-shared ' .
                '--with-pic ' .
                "--host={$arch}-unknown-linux " .
                "--target={$arch}-unknown-linux " .
                '--prefix= ' .
                "--libdir={$lib}"
            )
            ->exec('make clean')
            ->exec("make -j{$this->builder->concurrency}")
            ->exec("make install DESTDIR={$destdir}");

        if (is_file(BUILD_ROOT_PATH . '/lib64/libffi.a')) {
            copy(BUILD_ROOT_PATH . '/lib64/libffi.a', BUILD_ROOT_PATH . '/lib/libffi.a');
            unlink(BUILD_ROOT_PATH . '/lib64/libffi.a');
        }
        $this->patchPkgconfPrefix(['libffi.pc']);
    }
}<|MERGE_RESOLUTION|>--- conflicted
+++ resolved
@@ -21,17 +21,8 @@
         $arch = getenv('SPC_ARCH');
 
         shell()->cd($this->source_dir)
-<<<<<<< HEAD
-            ->setEnv([
-                'CFLAGS' => $this->getLibExtraCFlags(),
-                'LDFLAGS' => $this->getLibExtraLdFlags(),
-                'LIBS' => $this->getLibExtraLibs(),
-            ])
-            ->execWithEnv(
-=======
             ->initializeEnv($this)
             ->exec(
->>>>>>> bed5b9d4
                 './configure ' .
                 '--enable-static ' .
                 '--disable-shared ' .
