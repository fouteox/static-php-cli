--- conflicted
+++ resolved
@@ -8,36 +8,5 @@
 {
     use \SPC\builder\unix\library\libxml2;
 
-<<<<<<< HEAD
-        FileSystem::resetDir($this->source_dir . '/build');
-        shell()->cd($this->source_dir . '/build')
-            ->setEnv([
-                'CFLAGS' => $this->getLibExtraCFlags(),
-                'LDFLAGS' => $this->getLibExtraLdFlags(),
-                'LIBS' => $this->getLibExtraLibs(),
-            ])
-            ->execWithEnv(
-                "cmake {$this->builder->makeCmakeArgs()} " .
-                '-DIconv_IS_BUILT_IN=OFF ' .
-                '-DLIBXML2_WITH_ICONV=ON ' .
-                "-DLIBXML2_WITH_ZLIB={$enable_zlib} " .
-                "-DLIBXML2_WITH_ICU={$enable_icu} " .
-                "-DLIBXML2_WITH_LZMA={$enable_xz} " .
-                '-DLIBXML2_WITH_PYTHON=OFF ' .
-                '-DLIBXML2_WITH_PROGRAMS=OFF ' .
-                '-DLIBXML2_WITH_TESTS=OFF ' .
-                '..'
-            )
-            ->execWithEnv("cmake --build . -j {$this->builder->concurrency}")
-            ->execWithEnv('make install');
-
-        FileSystem::replaceFileStr(
-            BUILD_LIB_PATH . '/pkgconfig/libxml-2.0.pc',
-            '-licudata -licui18n -licuuc',
-            '-licui18n -licuuc -licudata'
-        );
-    }
-=======
     public const NAME = 'libxml2';
->>>>>>> bed5b9d4
 }