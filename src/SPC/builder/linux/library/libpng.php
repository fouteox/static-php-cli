<?php

/**
 * Copyright (c) 2022 Yun Dou <dixyes@gmail.com>
 *
 * lwmbs is licensed under Mulan PSL v2. You can use this
 * software according to the terms and conditions of the
 * Mulan PSL v2. You may obtain a copy of Mulan PSL v2 at:
 *
 * http://license.coscl.org.cn/MulanPSL2
 *
 * THIS SOFTWARE IS PROVIDED ON AN "AS IS" BASIS,
 * WITHOUT WARRANTIES OF ANY KIND, EITHER EXPRESS OR IMPLIED,
 * INCLUDING BUT NOT LIMITED TO NON-INFRINGEMENT,
 * MERCHANTABILITY OR FIT FOR A PARTICULAR PURPOSE.
 *
 * See the Mulan PSL v2 for more details.
 */

declare(strict_types=1);

namespace SPC\builder\linux\library;

use SPC\exception\FileSystemException;
use SPC\exception\RuntimeException;
use SPC\exception\WrongUsageException;

class libpng extends LinuxLibraryBase
{
    public const NAME = 'libpng';

    /**
     * @throws FileSystemException
     * @throws RuntimeException
     * @throws WrongUsageException
     */
    public function build(): void
    {
        $optimizations = match (getenv('SPC_ARCH')) {
            'x86_64' => '--enable-intel-sse ',
            'aarch64' => '--enable-arm-neon ',
            default => '',
        };
        shell()->cd($this->source_dir)->initializeEnv($this)
            ->exec('chmod +x ./configure')
            ->exec('chmod +x ./install-sh')
<<<<<<< HEAD
            ->setEnv([
                'CFLAGS' => $this->getLibExtraCFlags(),
                'LDFLAGS' => $this->getLibExtraLdFlags() . ' -L' . BUILD_LIB_PATH,
                'LIBS' => $this->getLibExtraLibs(),
            ])
            ->execWithEnv(
=======
            ->exec(
                'LDFLAGS="-L' . BUILD_LIB_PATH . '" ' .
>>>>>>> bed5b9d4
                './configure ' .
                '--disable-shared ' .
                '--enable-static ' .
                '--with-pic ' .
                '--enable-hardware-optimizations ' .
                '--with-zlib-prefix="' . BUILD_ROOT_PATH . '" ' .
                $optimizations .
                '--prefix='
            )
            ->exec('make clean')
            ->exec("make -j{$this->builder->concurrency} DEFAULT_INCLUDES='-I{$this->source_dir} -I" . BUILD_INCLUDE_PATH . "' LIBS= libpng16.la")
            ->exec('make install-libLTLIBRARIES install-data-am DESTDIR=' . BUILD_ROOT_PATH);
        $this->patchPkgconfPrefix(['libpng16.pc'], PKGCONF_PATCH_PREFIX);
        $this->cleanLaFiles();
    }
}<|MERGE_RESOLUTION|>--- conflicted
+++ resolved
@@ -44,17 +44,8 @@
         shell()->cd($this->source_dir)->initializeEnv($this)
             ->exec('chmod +x ./configure')
             ->exec('chmod +x ./install-sh')
-<<<<<<< HEAD
-            ->setEnv([
-                'CFLAGS' => $this->getLibExtraCFlags(),
-                'LDFLAGS' => $this->getLibExtraLdFlags() . ' -L' . BUILD_LIB_PATH,
-                'LIBS' => $this->getLibExtraLibs(),
-            ])
-            ->execWithEnv(
-=======
             ->exec(
                 'LDFLAGS="-L' . BUILD_LIB_PATH . '" ' .
->>>>>>> bed5b9d4
                 './configure ' .
                 '--disable-shared ' .
                 '--enable-static ' .
@@ -64,9 +55,9 @@
                 $optimizations .
                 '--prefix='
             )
-            ->exec('make clean')
-            ->exec("make -j{$this->builder->concurrency} DEFAULT_INCLUDES='-I{$this->source_dir} -I" . BUILD_INCLUDE_PATH . "' LIBS= libpng16.la")
-            ->exec('make install-libLTLIBRARIES install-data-am DESTDIR=' . BUILD_ROOT_PATH);
+            ->execWithEnv('make clean')
+            ->execWithEnv("make -j{$this->builder->concurrency} DEFAULT_INCLUDES='-I{$this->source_dir} -I" . BUILD_INCLUDE_PATH . "' LIBS= libpng16.la")
+            ->execWithEnv('make install-libLTLIBRARIES install-data-am DESTDIR=' . BUILD_ROOT_PATH);
         $this->patchPkgconfPrefix(['libpng16.pc'], PKGCONF_PATCH_PREFIX);
         $this->cleanLaFiles();
     }
