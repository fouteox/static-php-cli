--- conflicted
+++ resolved
@@ -26,22 +26,7 @@
         $this->options = $options;
 
         GlobalEnvManager::init();
-<<<<<<< HEAD
-
-        if (getenv('SPC_LIBC') === 'musl' && !SystemUtil::isMuslDist() && !str_contains((string) getenv('CC'), 'zig')) {
-            $this->setOptionIfNotExist('library_path', "LIBRARY_PATH=\"/usr/local/musl/{$arch}-linux-musl/lib\"");
-            $this->setOptionIfNotExist('ld_library_path', "LD_LIBRARY_PATH=\"/usr/local/musl/{$arch}-linux-musl/lib\"");
-            $configure = getenv('SPC_CMD_PREFIX_PHP_CONFIGURE');
-            $configure = "LD_LIBRARY_PATH=\"/usr/local/musl/{$arch}-linux-musl/lib\" " . $configure;
-            GlobalEnvManager::putenv("SPC_CMD_PREFIX_PHP_CONFIGURE={$configure}");
-
-            if (!file_exists("/usr/local/musl/{$arch}-linux-musl/lib/libc.a")) {
-                throw new WrongUsageException('You are building with musl-libc target in glibc distro, but musl-toolchain is not installed, please install musl-toolchain first. (You can use `doctor` command to install it)');
-            }
-        }
-=======
         GlobalEnvManager::afterInit();
->>>>>>> 4cb4c9c6
 
         // concurrency
         $this->concurrency = intval(getenv('SPC_CONCURRENCY'));
@@ -105,10 +90,6 @@
             $zts = '';
         }
         $disable_jit = $this->getOption('disable-opcache-jit', false) ? '--disable-opcache-jit ' : '';
-        $cc = trim(getenv('CC'));
-        if (!$disable_jit && $this->getExt('opcache') && str_contains($cc, 'zig')) {
-            f_putenv("CC={$cc} -fno-sanitize=undefined");
-        }
 
         $config_file_path = $this->getOption('with-config-file-path', false) ?
             ('--with-config-file-path=' . $this->getOption('with-config-file-path') . ' ') : '';
@@ -140,9 +121,6 @@
         }
 
         $embed_type = getenv('SPC_CMD_VAR_PHP_EMBED_TYPE') ?: 'static';
-        if ($embed_type !== 'static' && getenv('SPC_LIBC') === 'musl' && getenv('SPC_LIBC_LINKAGE') === '-static') {
-            throw new WrongUsageException('Musl libc does not support dynamic linking of PHP embed!');
-        }
         shell()->cd(SOURCE_PATH . '/php-src')
             ->exec(
                 getenv('SPC_CMD_PREFIX_PHP_CONFIGURE') . ' ' .
@@ -183,9 +161,6 @@
                 FileSystem::replaceFileStr(SOURCE_PATH . '/php-src/Makefile', 'OVERALL_TARGET =', 'OVERALL_TARGET = libphp.la');
             }
             $this->buildEmbed();
-        }
-        if (!$disable_jit && $this->getExt('opcache') && str_contains($cc, 'zig')) {
-            f_putenv("CC={$cc}");
         }
         if ($enableFrankenphp) {
             logger()->info('building frankenphp');
