--- conflicted
+++ resolved
@@ -96,13 +96,8 @@
         $envs_build_php = SystemUtil::makeEnvVarString([
             'CFLAGS' => getenv('SPC_CMD_VAR_PHP_CONFIGURE_CFLAGS'),
             'CPPFLAGS' => getenv('SPC_CMD_VAR_PHP_CONFIGURE_CPPFLAGS'),
-<<<<<<< HEAD
-            'LDFLAGS' => getenv('SPC_CMD_VAR_PHP_CONFIGURE_LDFLAGS'),
+            'LDFLAGS' => '-L' . BUILD_LIB_PATH,
             'LIBS' => $config['libs'],
-=======
-            'LDFLAGS' => '-L' . BUILD_LIB_PATH,
-            'LIBS' => $mimallocLibs . getenv('SPC_CMD_VAR_PHP_CONFIGURE_LIBS'),
->>>>>>> 6c3ff7da
         ]);
 
         $embed_type = getenv('SPC_CMD_VAR_PHP_EMBED_TYPE') ?: 'static';
@@ -346,12 +341,8 @@
         return [
             'EXTRA_CFLAGS' => getenv('SPC_CMD_VAR_PHP_MAKE_EXTRA_CFLAGS'),
             'EXTRA_LIBS' => $config['libs'],
-<<<<<<< HEAD
             'EXTRA_LDFLAGS' => getenv('SPC_CMD_VAR_PHP_MAKE_EXTRA_LDFLAGS'),
-            'EXTRA_LDFLAGS_PROGRAM' => SPCTarget::isStatic() ? '-all-static -pie' : '-pie',
-=======
             'EXTRA_LDFLAGS_PROGRAM' => "-L{$lib} {$static} -pie",
->>>>>>> 6c3ff7da
         ];
     }
 
