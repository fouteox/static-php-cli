--- conflicted
+++ resolved
@@ -311,7 +311,8 @@
         shell()->cd(SOURCE_PATH . '/php-src')
             ->exec('sed -i "s|//lib|/lib|g" Makefile')
             ->exec(getenv('SPC_CMD_PREFIX_PHP_MAKE') . ' INSTALL_ROOT=' . BUILD_ROOT_PATH . " {$vars} install");
-<<<<<<< HEAD
+        FileSystem::replaceFileStr(BUILD_BIN_PATH . '/phpize', "prefix=''", "prefix='" . BUILD_ROOT_PATH . "'");
+        FileSystem::replaceFileStr(BUILD_BIN_PATH . '/phpize', 's##', 's#/usr/local#');
         $php_config_str = FileSystem::readFile(BUILD_BIN_PATH . '/php-config');
         str_replace('prefix=""', 'prefix="' . BUILD_ROOT_PATH . '"', $php_config_str);
         // move mimalloc to the beginning of libs
@@ -319,11 +320,6 @@
         // move lstdc++ to the end of libs
         $php_config_str = preg_replace('/(libs=")(.*?)\s*(-lstdc\+\+)\s*(.*?)"/', '$1$2 $4 $3"', $php_config_str);
         FileSystem::writeFile(BUILD_BIN_PATH . '/php-config', $php_config_str);
-=======
-        FileSystem::replaceFileStr(BUILD_BIN_PATH . '/php-config', 'prefix=""', 'prefix="' . BUILD_ROOT_PATH . '"');
-        FileSystem::replaceFileStr(BUILD_BIN_PATH . '/phpize', "prefix=''", "prefix='" . BUILD_ROOT_PATH . "'");
-        FileSystem::replaceFileStr(BUILD_BIN_PATH . '/phpize', 's##', 's#/usr/local#');
->>>>>>> e850df50
     }
 
     private function getMakeExtraVars(): array
