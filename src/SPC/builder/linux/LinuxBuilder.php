--- conflicted
+++ resolved
@@ -11,11 +11,8 @@
 use SPC\store\FileSystem;
 use SPC\store\SourcePatcher;
 use SPC\util\GlobalEnvManager;
-<<<<<<< HEAD
+use SPC\util\SPCConfigUtil;
 use SPC\util\SPCTarget;
-=======
-use SPC\util\SPCConfigUtil;
->>>>>>> f543b55f
 
 class LinuxBuilder extends UnixBuilderBase
 {
@@ -90,13 +87,13 @@
         $enableEmbed = ($build_target & BUILD_TARGET_EMBED) === BUILD_TARGET_EMBED;
         $enableFrankenphp = ($build_target & BUILD_TARGET_FRANKENPHP) === BUILD_TARGET_FRANKENPHP;
 
-        $mimallocLibs = $this->getLib('mimalloc') !== null ? BUILD_LIB_PATH . '/mimalloc.o ' : '';
         // prepare build php envs
+        $config = (new SPCConfigUtil($this, ['libs_only_deps' => true]))->config($this->ext_list, $this->lib_list, $this->getOption('with-suggested-exts'), $this->getOption('with-suggested-libs'));
         $envs_build_php = SystemUtil::makeEnvVarString([
             'CFLAGS' => getenv('SPC_CMD_VAR_PHP_CONFIGURE_CFLAGS'),
             'CPPFLAGS' => getenv('SPC_CMD_VAR_PHP_CONFIGURE_CPPFLAGS'),
             'LDFLAGS' => getenv('SPC_CMD_VAR_PHP_CONFIGURE_LDFLAGS'),
-            'LIBS' => $mimallocLibs . SPCTarget::getRuntimeLibs(),
+            'LIBS' => $config['libs'],
         ]);
 
         $embed_type = getenv('SPC_CMD_VAR_PHP_EMBED_TYPE') ?: 'static';
@@ -337,11 +334,7 @@
         $config = (new SPCConfigUtil($this, ['libs_only_deps' => true, 'absolute_libs' => true]))->config($this->ext_list, $this->lib_list, $this->getOption('with-suggested-exts'), $this->getOption('with-suggested-libs'));
         return [
             'EXTRA_CFLAGS' => getenv('SPC_CMD_VAR_PHP_MAKE_EXTRA_CFLAGS'),
-<<<<<<< HEAD
-            'EXTRA_LIBS' => getenv('SPC_EXTRA_LIBS') . ' ' . SPCTarget::getRuntimeLibs(),
-=======
-            'EXTRA_LIBS' => $config['libs'],
->>>>>>> f543b55f
+            'EXTRA_LIBS' => $config['libs'] . ' ' . SPCTarget::getRuntimeLibs(),
             'EXTRA_LDFLAGS' => getenv('SPC_CMD_VAR_PHP_MAKE_EXTRA_LDFLAGS'),
             'EXTRA_LDFLAGS_PROGRAM' => SPCTarget::isStatic() ? '-all-static -pie' : '-pie',
         ];
