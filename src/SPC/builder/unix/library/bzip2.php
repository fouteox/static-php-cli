<?php

declare(strict_types=1);

namespace SPC\builder\unix\library;

use SPC\store\FileSystem;

trait bzip2
{
    public function patchBeforeBuild(): bool
    {
        FileSystem::replaceFileStr($this->source_dir . '/Makefile', 'CFLAGS=-Wall', 'CFLAGS=-fPIC -Wall');
        return true;
    }

    protected function build(): void
    {
<<<<<<< HEAD
        shell()->cd($this->source_dir)
            ->setEnv([
                'CFLAGS' => $this->getLibExtraCFlags(),
                'LDFLAGS' => $this->getLibExtraLdFlags(),
                'LIBS' => $this->getLibExtraLibs(),
            ])
            ->execWithEnv("make PREFIX='" . BUILD_ROOT_PATH . "' clean")
            ->execWithEnv("make -j{$this->builder->concurrency} {$this->builder->getEnvString()} PREFIX='" . BUILD_ROOT_PATH . "' libbz2.a")
=======
        shell()->cd($this->source_dir)->initializeEnv($this)
            ->exec("make PREFIX='" . BUILD_ROOT_PATH . "' clean")
            ->exec("make -j{$this->builder->concurrency} {$this->builder->getEnvString()} PREFIX='" . BUILD_ROOT_PATH . "' libbz2.a")
>>>>>>> bed5b9d4
            ->exec('cp libbz2.a ' . BUILD_LIB_PATH)
            ->exec('cp bzlib.h ' . BUILD_INCLUDE_PATH);
    }
}<|MERGE_RESOLUTION|>--- conflicted
+++ resolved
@@ -16,20 +16,9 @@
 
     protected function build(): void
     {
-<<<<<<< HEAD
-        shell()->cd($this->source_dir)
-            ->setEnv([
-                'CFLAGS' => $this->getLibExtraCFlags(),
-                'LDFLAGS' => $this->getLibExtraLdFlags(),
-                'LIBS' => $this->getLibExtraLibs(),
-            ])
-            ->execWithEnv("make PREFIX='" . BUILD_ROOT_PATH . "' clean")
-            ->execWithEnv("make -j{$this->builder->concurrency} {$this->builder->getEnvString()} PREFIX='" . BUILD_ROOT_PATH . "' libbz2.a")
-=======
         shell()->cd($this->source_dir)->initializeEnv($this)
             ->exec("make PREFIX='" . BUILD_ROOT_PATH . "' clean")
             ->exec("make -j{$this->builder->concurrency} {$this->builder->getEnvString()} PREFIX='" . BUILD_ROOT_PATH . "' libbz2.a")
->>>>>>> bed5b9d4
             ->exec('cp libbz2.a ' . BUILD_LIB_PATH)
             ->exec('cp bzlib.h ' . BUILD_INCLUDE_PATH);
     }
