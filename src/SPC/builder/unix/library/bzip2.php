--- conflicted
+++ resolved
@@ -8,18 +8,9 @@
 {
     protected function build(): void
     {
-        $cc = getenv('CC');
-        $ar = getenv('AR');
-        if ($ar === false) {
-            $ar = 'ar';
-        }
         shell()->cd($this->source_dir)
             ->exec("make PREFIX='" . BUILD_ROOT_PATH . "' clean")
-<<<<<<< HEAD
-            ->exec("make -j{$this->builder->concurrency} PREFIX='" . BUILD_ROOT_PATH . "' CC={$cc} AR={$ar} libbz2.a")
-=======
             ->exec("make -j{$this->builder->concurrency} {$this->builder->getEnvString()} PREFIX='" . BUILD_ROOT_PATH . "' libbz2.a")
->>>>>>> c24dc8f5
             ->exec('cp libbz2.a ' . BUILD_LIB_PATH)
             ->exec('cp bzlib.h ' . BUILD_INCLUDE_PATH);
     }
