--- conflicted
+++ resolved
@@ -18,16 +18,6 @@
         if (getenv('SPC_LIBC') === 'musl') {
             $cmake->addConfigureArgs('-DMI_LIBC_MUSL=ON');
         }
-<<<<<<< HEAD
-        $args .= '-DMI_BUILD_SHARED=OFF ';
-        $args .= '-DMI_INSTALL_TOPLEVEL=ON ';
-        FileSystem::resetDir($this->source_dir . '/build');
-        shell()->cd($this->source_dir . '/build')
-            ->execWithEnv("cmake {$this->builder->makeCmakeArgs()} {$args} ..")
-            ->execWithEnv("make -j{$this->builder->concurrency}")
-            ->execWithEnv('make install');
-=======
         $cmake->build();
->>>>>>> bed5b9d4
     }
 }