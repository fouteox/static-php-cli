--- conflicted
+++ resolved
@@ -8,24 +8,11 @@
 {
     protected function build(): void
     {
-<<<<<<< HEAD
-        shell()->cd($this->source_dir)
-            ->setEnv([
-                'CFLAGS' => $this->getLibExtraCFlags(),
-                'LDFLAGS' => $this->getLibExtraLdFlags(),
-                'LIBS' => $this->getLibExtraLibs(),
-            ])
-            ->execWithEnv('./configure --enable-static --disable-shared --with-pic --prefix=')
-            ->execWithEnv('make clean')
-            ->execWithEnv("make -j{$this->builder->concurrency}")
-            ->execWithEnv('make install DESTDIR=' . BUILD_ROOT_PATH);
-=======
         shell()->cd($this->source_dir)->initializeEnv($this)
-            ->exec('./configure --enable-static --disable-shared --prefix=')
+            ->exec('./configure --enable-static --disable-shared --with-pic --prefix=')
             ->exec('make clean')
             ->exec("make -j{$this->builder->concurrency}")
             ->exec('make install DESTDIR=' . BUILD_ROOT_PATH);
->>>>>>> bed5b9d4
         $this->patchPkgconfPrefix(['sqlite3.pc']);
     }
 }