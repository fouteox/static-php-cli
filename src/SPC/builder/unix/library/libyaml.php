--- conflicted
+++ resolved
@@ -26,18 +26,10 @@
 
     protected function build(): void
     {
-<<<<<<< HEAD
-        $extra = '';
+        $cmake = UnixCMakeExecutor::create($this)->addConfigureArgs('-DBUILD_TESTING=OFF');
         if (version_compare(get_cmake_version(), '4.0.0', '>=')) {
-            $extra .= '-DCMAKE_POLICY_VERSION_MINIMUM=3.5';
+            $cmake->addConfigureArgs('-DCMAKE_POLICY_VERSION_MINIMUM=3.5');
         }
-        FileSystem::resetDir($this->source_dir . '/build');
-        shell()->cd($this->source_dir . '/build')
-            ->exec("cmake {$this->builder->makeCmakeArgs()} {$extra} -DBUILD_TESTING=OFF ..")
-            ->exec("make -j{$this->builder->concurrency}")
-            ->exec('make install');
-=======
-        UnixCMakeExecutor::create($this)->addConfigureArgs('-DBUILD_TESTING=OFF')->build();
->>>>>>> bed5b9d4
+        $cmake->build();
     }
 }