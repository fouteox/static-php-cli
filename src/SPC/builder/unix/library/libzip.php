<?php

declare(strict_types=1);

namespace SPC\builder\unix\library;

use SPC\exception\FileSystemException;
use SPC\exception\RuntimeException;
use SPC\util\executor\UnixCMakeExecutor;

trait libzip
{
    /**
     * @throws RuntimeException
     * @throws FileSystemException
     */
    protected function build(): void
    {
<<<<<<< HEAD
        $extra = '';
        // lib:bzip2
        $extra .= $this->builder->getLib('bzip2') ? '-DENABLE_BZIP2=ON ' : '-DENABLE_BZIP2=OFF ';
        // lib:xz
        $extra .= $this->builder->getLib('xz') ? '-DENABLE_LZMA=ON ' : '-DENABLE_LZMA=OFF ';
        // lib:zstd (disabled due to imagemagick link issue
        $extra .= /* $this->builder->getLib('zstd') ? '-DENABLE_ZSTD=ON ' : */ '-DENABLE_ZSTD=OFF ';
        // lib:openssl
        $extra .= $this->builder->getLib('openssl') ? '-DENABLE_OPENSSL=ON ' : '-DENABLE_OPENSSL=OFF ';

        FileSystem::resetDir($this->source_dir . '/build');
        shell()->cd($this->source_dir . '/build')
            ->exec(
                "cmake {$this->builder->makeCmakeArgs()} " .
                '-DENABLE_GNUTLS=OFF ' .
                '-DENABLE_MBEDTLS=OFF ' .
                '-DBUILD_DOC=OFF ' .
                '-DBUILD_EXAMPLES=OFF ' .
                '-DBUILD_REGRESS=OFF ' .
                '-DBUILD_TOOLS=OFF ' .
                $extra .
                '..'
=======
        UnixCMakeExecutor::create($this)
            ->optionalLib('bzip2', ...cmake_boolean_args('ENABLE_BZIP2'))
            ->optionalLib('xz', ...cmake_boolean_args('ENABLE_LZMA'))
            ->optionalLib('openssl', ...cmake_boolean_args('ENABLE_OPENSSL'))
            ->optionalLib('zstd', ...cmake_boolean_args('ENABLE_ZSTD'))
            ->addConfigureArgs(
                '-DENABLE_GNUTLS=OFF',
                '-DENABLE_MBEDTLS=OFF',
                '-DBUILD_SHARED_LIBS=OFF',
                '-DBUILD_DOC=OFF',
                '-DBUILD_EXAMPLES=OFF',
                '-DBUILD_REGRESS=OFF',
                '-DBUILD_TOOLS=OFF',
>>>>>>> bed5b9d4
            )
            ->build();
        $this->patchPkgconfPrefix(['libzip.pc'], PKGCONF_PATCH_PREFIX);
    }
}<|MERGE_RESOLUTION|>--- conflicted
+++ resolved
@@ -16,30 +16,6 @@
      */
     protected function build(): void
     {
-<<<<<<< HEAD
-        $extra = '';
-        // lib:bzip2
-        $extra .= $this->builder->getLib('bzip2') ? '-DENABLE_BZIP2=ON ' : '-DENABLE_BZIP2=OFF ';
-        // lib:xz
-        $extra .= $this->builder->getLib('xz') ? '-DENABLE_LZMA=ON ' : '-DENABLE_LZMA=OFF ';
-        // lib:zstd (disabled due to imagemagick link issue
-        $extra .= /* $this->builder->getLib('zstd') ? '-DENABLE_ZSTD=ON ' : */ '-DENABLE_ZSTD=OFF ';
-        // lib:openssl
-        $extra .= $this->builder->getLib('openssl') ? '-DENABLE_OPENSSL=ON ' : '-DENABLE_OPENSSL=OFF ';
-
-        FileSystem::resetDir($this->source_dir . '/build');
-        shell()->cd($this->source_dir . '/build')
-            ->exec(
-                "cmake {$this->builder->makeCmakeArgs()} " .
-                '-DENABLE_GNUTLS=OFF ' .
-                '-DENABLE_MBEDTLS=OFF ' .
-                '-DBUILD_DOC=OFF ' .
-                '-DBUILD_EXAMPLES=OFF ' .
-                '-DBUILD_REGRESS=OFF ' .
-                '-DBUILD_TOOLS=OFF ' .
-                $extra .
-                '..'
-=======
         UnixCMakeExecutor::create($this)
             ->optionalLib('bzip2', ...cmake_boolean_args('ENABLE_BZIP2'))
             ->optionalLib('xz', ...cmake_boolean_args('ENABLE_LZMA'))
@@ -48,12 +24,10 @@
             ->addConfigureArgs(
                 '-DENABLE_GNUTLS=OFF',
                 '-DENABLE_MBEDTLS=OFF',
-                '-DBUILD_SHARED_LIBS=OFF',
                 '-DBUILD_DOC=OFF',
                 '-DBUILD_EXAMPLES=OFF',
                 '-DBUILD_REGRESS=OFF',
                 '-DBUILD_TOOLS=OFF',
->>>>>>> bed5b9d4
             )
             ->build();
         $this->patchPkgconfPrefix(['libzip.pc'], PKGCONF_PATCH_PREFIX);
