--- conflicted
+++ resolved
@@ -31,29 +31,7 @@
             $autoconf->addConfigureArgs('--disable-threads');
         }
 
-<<<<<<< HEAD
-        shell()->cd($this->source_dir)->initializeEnv($this)
-            ->appendEnv(['CFLAGS' => $cflags, 'LDFLAGS' => $ldflags])
-            ->exec(
-                './configure ' .
-                '--enable-static ' .
-                '--disable-shared ' .
-                '--enable-pic ' .
-                '--disable-java ' .
-                '--disable-c++ ' .
-                $zts .
-                $extra .
-                '--with-included-gettext ' .
-                '--with-libiconv-prefix=' . BUILD_ROOT_PATH . ' ' .
-                '--prefix=' . BUILD_ROOT_PATH
-            )
-            ->exec('make clean')
-            ->exec("make -j{$this->builder->concurrency}")
-            ->exec('make install');
+        $autoconf->configure()->make(with_clean: true);
         $this->patchLaDependencyPrefix();
-=======
-        $autoconf->configure()->make(with_clean: true);
-        $this->patchLaDependencyPrefix(['libintl.la']);
->>>>>>> 145fe7ce
     }
 }