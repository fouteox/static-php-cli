<?php

declare(strict_types=1);

namespace SPC\builder\unix\library;

use SPC\util\executor\UnixAutoconfExecutor;
use SPC\util\SPCTarget;

trait pkgconfig
{
    protected function build(): void
    {
        UnixAutoconfExecutor::create($this)
            ->appendEnv([
<<<<<<< HEAD
                'CFLAGS' => '-Wimplicit-function-declaration -Wno-int-conversion',
                'LDFLAGS' => !($this instanceof LinuxLibraryBase) || getenv('SPC_LIBC') === 'glibc' ? '' : '--static',
=======
                'CFLAGS' => PHP_OS_FAMILY !== 'Linux' ? '-Wimplicit-function-declaration -Wno-int-conversion' : '',
                'LDFLAGS' => SPCTarget::isStatic() ? '--static' : '',
>>>>>>> 4cb4c9c6
            ])
            ->configure(
                '--with-internal-glib',
                '--disable-host-tool',
                '--without-sysroot',
                '--without-system-include-path',
                '--without-system-library-path',
                '--without-pc-path',
            )
            ->make(with_install: 'install-exec');

        shell()->exec('strip ' . BUILD_ROOT_PATH . '/bin/pkg-config');
    }
}<|MERGE_RESOLUTION|>--- conflicted
+++ resolved
@@ -12,14 +12,9 @@
     protected function build(): void
     {
         UnixAutoconfExecutor::create($this)
-            ->appendEnv([
-<<<<<<< HEAD
+            ->appendEnv([[
                 'CFLAGS' => '-Wimplicit-function-declaration -Wno-int-conversion',
-                'LDFLAGS' => !($this instanceof LinuxLibraryBase) || getenv('SPC_LIBC') === 'glibc' ? '' : '--static',
-=======
-                'CFLAGS' => PHP_OS_FAMILY !== 'Linux' ? '-Wimplicit-function-declaration -Wno-int-conversion' : '',
                 'LDFLAGS' => SPCTarget::isStatic() ? '--static' : '',
->>>>>>> 4cb4c9c6
             ])
             ->configure(
                 '--with-internal-glib',
