<?php

declare(strict_types=1);

namespace SPC\builder\unix\library;

use SPC\exception\FileSystemException;
use SPC\exception\RuntimeException;
use SPC\util\executor\UnixCMakeExecutor;

trait libheif
{
    /**
     * @throws RuntimeException
     * @throws FileSystemException
     */
    protected function build(): void
    {
<<<<<<< HEAD
        // CMake needs a clean build directory
        FileSystem::resetDir($this->source_dir . '/build');
        // Start build
        shell()->cd($this->source_dir . '/build')
            ->exec(
                "cmake {$this->builder->makeCmakeArgs()} " .
                '--preset=release ' .
                '-DWITH_EXAMPLES=OFF ' .
                '-DWITH_GDK_PIXBUF=OFF ' .
                '-DBUILD_TESTING=OFF ' .
                '-DWITH_LIBSHARPYUV=ON ' . // optional: libwebp
                '-DENABLE_PLUGIN_LOADING=OFF ' .
                '..'
=======
        UnixCMakeExecutor::create($this)
            ->addConfigureArgs(
                '--preset=release',
                '-DWITH_EXAMPLES=OFF',
                '-DWITH_GDK_PIXBUF=OFF',
                '-DBUILD_TESTING=OFF',
                '-DWITH_LIBSHARPYUV=ON', // optional: libwebp
                '-DENABLE_PLUGIN_LOADING=OFF',
>>>>>>> bed5b9d4
            )
            ->build();
        $this->patchPkgconfPrefix(['libheif.pc']);
    }
}<|MERGE_RESOLUTION|>--- conflicted
+++ resolved
@@ -16,21 +16,6 @@
      */
     protected function build(): void
     {
-<<<<<<< HEAD
-        // CMake needs a clean build directory
-        FileSystem::resetDir($this->source_dir . '/build');
-        // Start build
-        shell()->cd($this->source_dir . '/build')
-            ->exec(
-                "cmake {$this->builder->makeCmakeArgs()} " .
-                '--preset=release ' .
-                '-DWITH_EXAMPLES=OFF ' .
-                '-DWITH_GDK_PIXBUF=OFF ' .
-                '-DBUILD_TESTING=OFF ' .
-                '-DWITH_LIBSHARPYUV=ON ' . // optional: libwebp
-                '-DENABLE_PLUGIN_LOADING=OFF ' .
-                '..'
-=======
         UnixCMakeExecutor::create($this)
             ->addConfigureArgs(
                 '--preset=release',
@@ -39,7 +24,6 @@
                 '-DBUILD_TESTING=OFF',
                 '-DWITH_LIBSHARPYUV=ON', // optional: libwebp
                 '-DENABLE_PLUGIN_LOADING=OFF',
->>>>>>> bed5b9d4
             )
             ->build();
         $this->patchPkgconfPrefix(['libheif.pc']);
