--- conflicted
+++ resolved
@@ -15,18 +15,8 @@
      */
     protected function build(): void
     {
-<<<<<<< HEAD
-        shell()->cd($this->source_dir)
-            ->setEnv([
-                'CFLAGS' => $this->getLibExtraCFlags(),
-                'LDFLAGS' => $this->getLibExtraLdFlags(),
-                'LIBS' => $this->getLibExtraLibs(),
-            ])
-            ->execWithEnv(
-=======
         shell()->cd($this->source_dir)->initializeEnv($this)
             ->exec(
->>>>>>> bed5b9d4
                 './configure ' .
                 '--enable-static=yes ' .
                 '--enable-shared=no ' .
