<?php

declare(strict_types=1);

namespace SPC\builder\unix\library;

use SPC\exception\FileSystemException;
use SPC\exception\RuntimeException;
use SPC\exception\WrongUsageException;
use SPC\store\FileSystem;

trait freetype
{
    /**
     * @throws FileSystemException
     * @throws RuntimeException
     * @throws WrongUsageException
     */
    protected function build(): void
    {
        $extra = '';
        if (version_compare(get_cmake_version(), '4.0.0', '>=')) {
            $extra .= '-DCMAKE_POLICY_VERSION_MINIMUM=3.12 ';
        }
        $extra .= $this->builder->getLib('libpng') ? '-DFT_DISABLE_PNG=OFF ' : '-DFT_DISABLE_PNG=ON ';
        $extra .= $this->builder->getLib('bzip2') ? '-DFT_DISABLE_BZIP2=OFF ' : '-DFT_DISABLE_BZIP2=ON ';
        $extra .= $this->builder->getLib('brotli') ? '-DFT_DISABLE_BROTLI=OFF ' : '-DFT_DISABLE_BROTLI=ON ';
        FileSystem::resetDir($this->source_dir . '/build');
        shell()->cd($this->source_dir . '/build')
            ->setEnv([
                'CFLAGS' => $this->getLibExtraCFlags(),
                'LDFLAGS' => $this->getLibExtraLdFlags(),
                'LIBS' => $this->getLibExtraLibs(),
            ])
            ->execWithEnv(
                "cmake {$this->builder->makeCmakeArgs()} -DFT_DISABLE_HARFBUZZ=ON " .
                '-DBUILD_SHARED_LIBS=OFF ' .
<<<<<<< HEAD
                '-DPOSITION_INDEPENDENT_CODE=ON ' .
                "{$extra_libs}.."
=======
                "{$extra}.."
>>>>>>> ab4e0bc4
            )
            ->execWithEnv('make clean')
            ->execWithEnv("make -j{$this->builder->concurrency}")
            ->execWithEnv('make install');

        $this->patchPkgconfPrefix(['freetype2.pc']);
        FileSystem::replaceFileStr(
            BUILD_ROOT_PATH . '/lib/pkgconfig/freetype2.pc',
            ' -L/lib ',
            ' -L' . BUILD_ROOT_PATH . '/lib '
        );

        $this->cleanLaFiles();
    }
}<|MERGE_RESOLUTION|>--- conflicted
+++ resolved
@@ -35,12 +35,7 @@
             ->execWithEnv(
                 "cmake {$this->builder->makeCmakeArgs()} -DFT_DISABLE_HARFBUZZ=ON " .
                 '-DBUILD_SHARED_LIBS=OFF ' .
-<<<<<<< HEAD
-                '-DPOSITION_INDEPENDENT_CODE=ON ' .
-                "{$extra_libs}.."
-=======
                 "{$extra}.."
->>>>>>> ab4e0bc4
             )
             ->execWithEnv('make clean')
             ->execWithEnv("make -j{$this->builder->concurrency}")
