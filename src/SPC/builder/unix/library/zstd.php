--- conflicted
+++ resolved
@@ -16,23 +16,6 @@
      */
     protected function build(): void
     {
-<<<<<<< HEAD
-        FileSystem::resetDir($this->source_dir . '/build/cmake/build');
-        shell()->cd($this->source_dir . '/build/cmake/build')
-            ->setEnv([
-                'CFLAGS' => $this->getLibExtraCFlags(),
-                'LDFLAGS' => $this->getLibExtraLdFlags(),
-                'LIBS' => $this->getLibExtraLibs(),
-            ])
-            ->execWithEnv(
-                "cmake {$this->builder->makeCmakeArgs()} " .
-                '-DZSTD_BUILD_STATIC=ON ' .
-                '-DZSTD_BUILD_SHARED=OFF ' .
-                '..'
-            )
-            ->execWithEnv("cmake --build . -j {$this->builder->concurrency}")
-            ->execWithEnv('make install');
-=======
         UnixCMakeExecutor::create($this)
             ->setBuildDir("{$this->source_dir}/build/cmake/build")
             ->addConfigureArgs(
@@ -40,7 +23,6 @@
                 '-DZSTD_BUILD_SHARED=OFF',
             )
             ->build();
->>>>>>> bed5b9d4
         $this->patchPkgconfPrefix(['libzstd.pc']);
     }
 }