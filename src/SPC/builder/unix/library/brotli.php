--- conflicted
+++ resolved
@@ -17,34 +17,11 @@
      */
     protected function build(): void
     {
-<<<<<<< HEAD
-        FileSystem::resetDir($this->source_dir . '/build-dir');
-        shell()->cd($this->source_dir . '/build-dir')
-            ->setEnv([
-                'CFLAGS' => $this->getLibExtraCFlags(),
-                'LDFLAGS' => $this->getLibExtraLdFlags(),
-                'LIBS' => $this->getLibExtraLibs(),
-            ])
-            ->execWithEnv(
-                'cmake ' .
-                '-DCMAKE_BUILD_TYPE=Release ' .
-                "-DCMAKE_TOOLCHAIN_FILE={$this->builder->cmake_toolchain_file} " .
-                '-DCMAKE_INSTALL_PREFIX=' . BUILD_ROOT_PATH . ' ' .
-                '-DCMAKE_INSTALL_LIBDIR=lib ' .
-                '-DSHARE_INSTALL_PREFIX=' . BUILD_ROOT_PATH . ' ' .
-                '-DPOSITION_INDEPENDENT_CODE=ON ' .
-                '-DBUILD_SHARED_LIBS=OFF ' .
-                '..'
-            )
-            ->execWithEnv("cmake --build . -j {$this->builder->concurrency}")
-            ->execWithEnv('make install');
-=======
         UnixCMakeExecutor::create($this)
             ->setBuildDir("{$this->getSourceDir()}/build-dir")
             ->addConfigureArgs("-DSHARE_INSTALL_PREFIX={$this->getBuildRootPath()}")
             ->build();
 
->>>>>>> bed5b9d4
         $this->patchPkgconfPrefix(['libbrotlicommon.pc', 'libbrotlidec.pc', 'libbrotlienc.pc']);
         FileSystem::replaceFileLineContainsString(BUILD_LIB_PATH . '/pkgconfig/libbrotlidec.pc', 'Libs: -L${libdir} -lbrotlidec', 'Libs: -L${libdir} -lbrotlidec -lbrotlicommon');
         FileSystem::replaceFileLineContainsString(BUILD_LIB_PATH . '/pkgconfig/libbrotlienc.pc', 'Libs: -L${libdir} -lbrotlienc', 'Libs: -L${libdir} -lbrotlidec -lbrotlicommon');
