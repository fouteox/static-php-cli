--- conflicted
+++ resolved
@@ -18,19 +18,9 @@
      */
     protected function build(): void
     {
-<<<<<<< HEAD
-        // CMake needs a clean build directory
-        FileSystem::resetDir($this->source_dir . '/build');
-        // Start build
-        shell()->cd($this->source_dir . '/build')
-            ->exec("cmake {$this->builder->makeCmakeArgs()} -DWEBP_BUILD_EXTRAS=ON ..")
-            ->exec("cmake --build . -j {$this->builder->concurrency}")
-            ->exec('make install');
-=======
         UnixCMakeExecutor::create($this)
             ->addConfigureArgs('-DWEBP_BUILD_EXTRAS=ON')
             ->build();
->>>>>>> bed5b9d4
         // patch pkgconfig
         $this->patchPkgconfPrefix(['libsharpyuv.pc', 'libwebp.pc', 'libwebpdecoder.pc', 'libwebpdemux.pc', 'libwebpmux.pc'], PKGCONF_PATCH_PREFIX | PKGCONF_PATCH_LIBDIR);
         $this->patchPkgconfPrefix(['libsharpyuv.pc'], PKGCONF_PATCH_CUSTOM, ['/^includedir=.*$/m', 'includedir=${prefix}/include/webp']);
