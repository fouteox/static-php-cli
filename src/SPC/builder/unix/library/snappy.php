<?php

declare(strict_types=1);

namespace SPC\builder\unix\library;

use SPC\exception\FileSystemException;
use SPC\exception\RuntimeException;
use SPC\util\executor\UnixCMakeExecutor;

trait snappy
{
    /**
     * @throws RuntimeException
     * @throws FileSystemException
     */
    protected function build(): void
    {
<<<<<<< HEAD
        FileSystem::resetDir($this->source_dir . '/cmake/build');

        shell()->cd($this->source_dir . '/cmake/build')
            ->exec(
                "cmake {$this->builder->makeCmakeArgs()} " .
                '-DSNAPPY_BUILD_TESTS=OFF ' .
                '-DSNAPPY_BUILD_BENCHMARKS=OFF ' .
                '../..'
=======
        UnixCMakeExecutor::create($this)
            ->setBuildDir("{$this->source_dir}/cmake/build")
            ->addConfigureArgs(
                '-DSNAPPY_BUILD_TESTS=OFF',
                '-DSNAPPY_BUILD_BENCHMARKS=OFF',
>>>>>>> bed5b9d4
            )
            ->build('../..');
    }
}<|MERGE_RESOLUTION|>--- conflicted
+++ resolved
@@ -16,22 +16,11 @@
      */
     protected function build(): void
     {
-<<<<<<< HEAD
-        FileSystem::resetDir($this->source_dir . '/cmake/build');
-
-        shell()->cd($this->source_dir . '/cmake/build')
-            ->exec(
-                "cmake {$this->builder->makeCmakeArgs()} " .
-                '-DSNAPPY_BUILD_TESTS=OFF ' .
-                '-DSNAPPY_BUILD_BENCHMARKS=OFF ' .
-                '../..'
-=======
         UnixCMakeExecutor::create($this)
             ->setBuildDir("{$this->source_dir}/cmake/build")
             ->addConfigureArgs(
                 '-DSNAPPY_BUILD_TESTS=OFF',
                 '-DSNAPPY_BUILD_BENCHMARKS=OFF',
->>>>>>> bed5b9d4
             )
             ->build('../..');
     }
