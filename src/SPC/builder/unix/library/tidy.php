<?php

declare(strict_types=1);

namespace SPC\builder\unix\library;

use SPC\exception\FileSystemException;
use SPC\exception\RuntimeException;
use SPC\util\executor\UnixCMakeExecutor;

trait tidy
{
    /**
     * @throws RuntimeException
     * @throws FileSystemException
     */
    protected function build(): void
    {
<<<<<<< HEAD
        $extra = '';
        if (version_compare(get_cmake_version(), '4.0.0', '>=')) {
            $extra .= '-DCMAKE_POLICY_VERSION_MINIMUM=3.5';
        }
        FileSystem::resetDir($this->source_dir . '/build-dir');
        shell()->cd($this->source_dir . '/build-dir')
            ->exec("cmake {$this->builder->makeCmakeArgs()} {$extra} -DBUILD_SHARED_LIB=OFF -DSUPPORT_CONSOLE_APP=OFF ..")
            ->exec("cmake --build . -j {$this->builder->concurrency}")
            ->exec('make install');
=======
        UnixCMakeExecutor::create($this)
            ->setBuildDir("{$this->source_dir}/build-dir")
            ->addConfigureArgs(
                '-DSUPPORT_CONSOLE_APP=OFF',
                '-DBUILD_SHARED_LIB=OFF'
            )
            ->build();
>>>>>>> bed5b9d4
        $this->patchPkgconfPrefix(['tidy.pc']);
    }
}<|MERGE_RESOLUTION|>--- conflicted
+++ resolved
@@ -16,17 +16,6 @@
      */
     protected function build(): void
     {
-<<<<<<< HEAD
-        $extra = '';
-        if (version_compare(get_cmake_version(), '4.0.0', '>=')) {
-            $extra .= '-DCMAKE_POLICY_VERSION_MINIMUM=3.5';
-        }
-        FileSystem::resetDir($this->source_dir . '/build-dir');
-        shell()->cd($this->source_dir . '/build-dir')
-            ->exec("cmake {$this->builder->makeCmakeArgs()} {$extra} -DBUILD_SHARED_LIB=OFF -DSUPPORT_CONSOLE_APP=OFF ..")
-            ->exec("cmake --build . -j {$this->builder->concurrency}")
-            ->exec('make install');
-=======
         UnixCMakeExecutor::create($this)
             ->setBuildDir("{$this->source_dir}/build-dir")
             ->addConfigureArgs(
@@ -34,7 +23,6 @@
                 '-DBUILD_SHARED_LIB=OFF'
             )
             ->build();
->>>>>>> bed5b9d4
         $this->patchPkgconfPrefix(['tidy.pc']);
     }
 }