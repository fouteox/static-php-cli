<?php

declare(strict_types=1);

namespace SPC\builder\unix\library;

use SPC\exception\FileSystemException;
use SPC\exception\RuntimeException;

trait gmp
{
    /**
     * @throws FileSystemException
     * @throws RuntimeException
     */
    protected function build(): void
    {
<<<<<<< HEAD
        shell()->cd($this->source_dir)
            ->setEnv([
                'CFLAGS' => $this->getLibExtraCFlags(),
                'LDFLAGS' => $this->getLibExtraLdFlags(),
                'LIBS' => $this->getLibExtraLibs(),
            ])
            ->execWithEnv(
=======
        shell()->cd($this->source_dir)->initializeEnv($this)
            ->exec(
>>>>>>> bed5b9d4
                './configure ' .
                '--enable-static --disable-shared --with-pic ' .
                '--prefix='
            )
            ->exec('make clean')
            ->exec("make -j{$this->builder->concurrency}")
            ->exec('make install DESTDIR=' . BUILD_ROOT_PATH);
        $this->patchPkgconfPrefix(['gmp.pc']);
    }
}<|MERGE_RESOLUTION|>--- conflicted
+++ resolved
@@ -15,22 +15,8 @@
      */
     protected function build(): void
     {
-<<<<<<< HEAD
-        shell()->cd($this->source_dir)
-            ->setEnv([
-                'CFLAGS' => $this->getLibExtraCFlags(),
-                'LDFLAGS' => $this->getLibExtraLdFlags(),
-                'LIBS' => $this->getLibExtraLibs(),
-            ])
-            ->execWithEnv(
-=======
         shell()->cd($this->source_dir)->initializeEnv($this)
-            ->exec(
->>>>>>> bed5b9d4
-                './configure ' .
-                '--enable-static --disable-shared --with-pic ' .
-                '--prefix='
-            )
+            ->exec('./configure --enable-static --disable-shared --with-pic --prefix=')
             ->exec('make clean')
             ->exec("make -j{$this->builder->concurrency}")
             ->exec('make install DESTDIR=' . BUILD_ROOT_PATH);
