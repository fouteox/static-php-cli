--- conflicted
+++ resolved
@@ -126,24 +126,11 @@
             }
             // if someone changed to EMBED_TYPE=shared, we need to add LD_LIBRARY_PATH
             if (getenv('SPC_CMD_VAR_PHP_EMBED_TYPE') === 'shared') {
-<<<<<<< HEAD
                 $ext_path = 'LD_LIBRARY_PATH=' . BUILD_LIB_PATH . ':$LD_LIBRARY_PATH ';
                 FileSystem::removeFileIfExists(BUILD_LIB_PATH . '/libphp.a');
             } else {
                 $ext_path = '';
                 foreach (glob(BUILD_LIB_PATH . '/libphp*.so') as $file) {
-=======
-                if (PHP_OS_FAMILY === 'Darwin') {
-                    $ext_path = 'DYLD_LIBRARY_PATH=' . BUILD_LIB_PATH . ':$DYLD_LIBRARY_PATH ';
-                } else {
-                    $ext_path = 'LD_LIBRARY_PATH=' . BUILD_LIB_PATH . ':$LD_LIBRARY_PATH ';
-                }
-                FileSystem::removeFileIfExists(BUILD_LIB_PATH . '/libphp.a');
-            } else {
-                $ext_path = '';
-                $suffix = PHP_OS_FAMILY === 'Darwin' ? 'dylib' : 'so';
-                foreach (glob(BUILD_LIB_PATH . "/libphp*.{$suffix}") as $file) {
->>>>>>> f543b55f
                     unlink($file);
                 }
             }
