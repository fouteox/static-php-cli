--- conflicted
+++ resolved
@@ -41,21 +41,16 @@
 
     public function patchBeforeConfigure(): bool
     {
-<<<<<<< HEAD
-        parent::patchBeforeMake();
-        // add -Wno-strict-prototypes
-        GlobalEnvManager::putenv('SPC_CMD_VAR_PHP_MAKE_EXTRA_CFLAGS=' . getenv('SPC_CMD_VAR_PHP_MAKE_EXTRA_CFLAGS') . ' -Wno-strict-prototypes');
-=======
         $util = new SPCConfigUtil($this->builder, ['libs_only_deps' => true]);
         $config = $util->config(['grpc']);
         $libs = $config['libs'];
         FileSystem::replaceFileStr(SOURCE_PATH . '/php-src/configure', '-lgrpc', $libs);
->>>>>>> f543b55f
         return true;
     }
 
     public function patchBeforeMake(): bool
     {
+        parent::patchBeforeMake();
         // add -Wno-strict-prototypes
         GlobalEnvManager::putenv('SPC_CMD_VAR_PHP_MAKE_EXTRA_CFLAGS=' . getenv('SPC_CMD_VAR_PHP_MAKE_EXTRA_CFLAGS') . ' -Wno-strict-prototypes');
         return true;
