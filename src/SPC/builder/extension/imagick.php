<?php

declare(strict_types=1);

namespace SPC\builder\extension;

use SPC\builder\Extension;
use SPC\util\CustomExt;

#[CustomExt('imagick')]
class imagick extends Extension
{
    public function getUnixConfigureArg(bool $shared = false): string
    {
<<<<<<< HEAD
        return '--with-imagick=' . ($shared ? 'shared,' : '') . BUILD_ROOT_PATH . ' ac_cv_func_omp_pause_resource_all=no';
    }

    protected function getStaticAndSharedLibs(): array
    {
        // on centos 7, it will use the symbol _ZTINSt6thread6_StateE, which is not defined in system libstdc++.so.6
        [$static, $shared] = parent::getStaticAndSharedLibs();
        if (str_contains(getenv('CC'), 'devtoolset-10')) {
            $static .= ' -lstdc++';
            $shared = str_replace('-lstdc++', '', $shared);
        }
        return [$static, $shared];
    }
=======
        $disable_omp = ' ac_cv_func_omp_pause_resource_all=no';
        return '--with-imagick=' . ($shared ? 'shared,' : '') . BUILD_ROOT_PATH . $disable_omp;
    }
>>>>>>> 4cb4c9c6
}<|MERGE_RESOLUTION|>--- conflicted
+++ resolved
@@ -12,23 +12,7 @@
 {
     public function getUnixConfigureArg(bool $shared = false): string
     {
-<<<<<<< HEAD
-        return '--with-imagick=' . ($shared ? 'shared,' : '') . BUILD_ROOT_PATH . ' ac_cv_func_omp_pause_resource_all=no';
-    }
-
-    protected function getStaticAndSharedLibs(): array
-    {
-        // on centos 7, it will use the symbol _ZTINSt6thread6_StateE, which is not defined in system libstdc++.so.6
-        [$static, $shared] = parent::getStaticAndSharedLibs();
-        if (str_contains(getenv('CC'), 'devtoolset-10')) {
-            $static .= ' -lstdc++';
-            $shared = str_replace('-lstdc++', '', $shared);
-        }
-        return [$static, $shared];
-    }
-=======
         $disable_omp = ' ac_cv_func_omp_pause_resource_all=no';
         return '--with-imagick=' . ($shared ? 'shared,' : '') . BUILD_ROOT_PATH . $disable_omp;
     }
->>>>>>> 4cb4c9c6
 }