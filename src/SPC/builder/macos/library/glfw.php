--- conflicted
+++ resolved
@@ -18,13 +18,6 @@
      */
     protected function build(): void
     {
-<<<<<<< HEAD
-        // compile！
-        shell()->cd(SOURCE_PATH . '/ext-glfw/vendor/glfw')
-            ->exec("cmake . {$this->builder->makeCmakeArgs()} -DGLFW_BUILD_EXAMPLES=OFF -DGLFW_BUILD_TESTS=OFF")
-            ->exec("make -j{$this->builder->concurrency}")
-            ->exec('make install');
-=======
         UnixCMakeExecutor::create($this)
             ->setBuildDir("{$this->source_dir}/vendor/glfw")
             ->setReset(false)
@@ -33,7 +26,6 @@
                 '-DGLFW_BUILD_TESTS=OFF',
             )
             ->build('.');
->>>>>>> bed5b9d4
         // patch pkgconf
         $this->patchPkgconfPrefix(['glfw3.pc']);
     }
