<?php

declare(strict_types=1);

namespace SPC\builder\macos\library;

class libxml2 extends MacOSLibraryBase
{
    use \SPC\builder\unix\library\libxml2;

<<<<<<< HEAD
    /**
     * @throws RuntimeException
     * @throws FileSystemException
     */
    protected function build(): void
    {
        $enable_zlib = $this->builder->getLib('zlib') ? ('ON -DZLIB_LIBRARY=' . BUILD_LIB_PATH . '/libz.a -DZLIB_INCLUDE_DIR=' . BUILD_INCLUDE_PATH) : 'OFF';
        $enable_icu = $this->builder->getLib('icu') ? 'ON' : 'OFF';
        $enable_xz = $this->builder->getLib('xz') ? 'ON' : 'OFF';

        FileSystem::resetDir($this->source_dir . '/build');
        shell()->cd($this->source_dir . '/build')
            ->exec(
                "cmake {$this->builder->makeCmakeArgs()} " .
                // '--debug-find ' .
                '-DLIBXML2_WITH_ICONV=ON ' .
                "-DLIBXML2_WITH_ZLIB={$enable_zlib} " .
                "-DLIBXML2_WITH_ICU={$enable_icu} " .
                "-DLIBXML2_WITH_LZMA={$enable_xz} " .
                '-DLIBXML2_WITH_PYTHON=OFF ' .
                '-DLIBXML2_WITH_PROGRAMS=OFF ' .
                '-DLIBXML2_WITH_TESTS=OFF ' .
                '..'
            )
            ->exec("cmake --build . -j {$this->builder->concurrency}")
            ->exec('make install');
    }
=======
    public const NAME = 'libxml2';
>>>>>>> bed5b9d4
}<|MERGE_RESOLUTION|>--- conflicted
+++ resolved
@@ -8,35 +8,5 @@
 {
     use \SPC\builder\unix\library\libxml2;
 
-<<<<<<< HEAD
-    /**
-     * @throws RuntimeException
-     * @throws FileSystemException
-     */
-    protected function build(): void
-    {
-        $enable_zlib = $this->builder->getLib('zlib') ? ('ON -DZLIB_LIBRARY=' . BUILD_LIB_PATH . '/libz.a -DZLIB_INCLUDE_DIR=' . BUILD_INCLUDE_PATH) : 'OFF';
-        $enable_icu = $this->builder->getLib('icu') ? 'ON' : 'OFF';
-        $enable_xz = $this->builder->getLib('xz') ? 'ON' : 'OFF';
-
-        FileSystem::resetDir($this->source_dir . '/build');
-        shell()->cd($this->source_dir . '/build')
-            ->exec(
-                "cmake {$this->builder->makeCmakeArgs()} " .
-                // '--debug-find ' .
-                '-DLIBXML2_WITH_ICONV=ON ' .
-                "-DLIBXML2_WITH_ZLIB={$enable_zlib} " .
-                "-DLIBXML2_WITH_ICU={$enable_icu} " .
-                "-DLIBXML2_WITH_LZMA={$enable_xz} " .
-                '-DLIBXML2_WITH_PYTHON=OFF ' .
-                '-DLIBXML2_WITH_PROGRAMS=OFF ' .
-                '-DLIBXML2_WITH_TESTS=OFF ' .
-                '..'
-            )
-            ->exec("cmake --build . -j {$this->builder->concurrency}")
-            ->exec('make install');
-    }
-=======
     public const NAME = 'libxml2';
->>>>>>> bed5b9d4
 }