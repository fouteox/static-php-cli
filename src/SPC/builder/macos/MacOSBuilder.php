<?php

declare(strict_types=1);

namespace SPC\builder\macos;

use SPC\builder\macos\library\MacOSLibraryBase;
use SPC\builder\unix\UnixBuilderBase;
use SPC\exception\FileSystemException;
use SPC\exception\RuntimeException;
use SPC\exception\WrongUsageException;
use SPC\store\FileSystem;
use SPC\store\SourcePatcher;
use SPC\util\GlobalEnvManager;
<<<<<<< HEAD
use SPC\util\SPCTarget;
=======
use SPC\util\SPCConfigUtil;
>>>>>>> f543b55f

class MacOSBuilder extends UnixBuilderBase
{
    /** @var bool Micro patch phar flag */
    private bool $phar_patched = false;

    /**
     * @throws RuntimeException
     * @throws WrongUsageException
     * @throws FileSystemException
     */
    public function __construct(array $options = [])
    {
        $this->options = $options;

        // apply global environment variables
        GlobalEnvManager::init();
        GlobalEnvManager::afterInit();

        // ---------- set necessary compile vars ----------
        // concurrency
        $this->concurrency = (int) getenv('SPC_CONCURRENCY');
        // cflags
        $this->arch_c_flags = getenv('SPC_DEFAULT_C_FLAGS');
        $this->arch_cxx_flags = getenv('SPC_DEFAULT_CXX_FLAGS');

        // create pkgconfig and include dir (some libs cannot create them automatically)
        f_mkdir(BUILD_LIB_PATH . '/pkgconfig', recursive: true);
        f_mkdir(BUILD_INCLUDE_PATH, recursive: true);
    }

    /**
     * Get dynamically linked macOS frameworks
     *
     * @param  bool                $asString If true, return as string
     * @throws FileSystemException
     * @throws WrongUsageException
     */
    public function getFrameworks(bool $asString = false): array|string
    {
        $libs = [];

        // reorder libs
        foreach ($this->libs as $lib) {
            foreach ($lib->getDependencies() as $dep) {
                $libs[] = $dep;
            }
            $libs[] = $lib;
        }

        $frameworks = [];
        /** @var MacOSLibraryBase $lib */
        foreach ($libs as $lib) {
            array_push($frameworks, ...$lib->getFrameworks());
        }

        foreach ($this->exts as $ext) {
            array_push($frameworks, ...$ext->getFrameworks());
        }

        if ($asString) {
            return implode(' ', array_map(fn ($x) => "-framework {$x}", $frameworks));
        }
        return $frameworks;
    }

    /**
     * Just start to build statically linked php binary
     *
     * @param  int                 $build_target build target
     * @throws FileSystemException
     * @throws RuntimeException
     * @throws WrongUsageException
     */
    public function buildPHP(int $build_target = BUILD_TARGET_NONE): void
    {
        $this->emitPatchPoint('before-php-buildconf');
        SourcePatcher::patchBeforeBuildconf($this);

        shell()->cd(SOURCE_PATH . '/php-src')->exec(getenv('SPC_CMD_PREFIX_PHP_BUILDCONF'));

        $this->emitPatchPoint('before-php-configure');
        SourcePatcher::patchBeforeConfigure($this);

        $json_74 = $this->getPHPVersionID() < 80000 ? '--enable-json ' : '';
        $zts = $this->getOption('enable-zts', false) ? '--enable-zts --disable-zend-signals ' : '';

        $config_file_path = $this->getOption('with-config-file-path', false) ?
            ('--with-config-file-path=' . $this->getOption('with-config-file-path') . ' ') : '';
        $config_file_scan_dir = $this->getOption('with-config-file-scan-dir', false) ?
            ('--with-config-file-scan-dir=' . $this->getOption('with-config-file-scan-dir') . ' ') : '';

        $enableCli = ($build_target & BUILD_TARGET_CLI) === BUILD_TARGET_CLI;
        $enableFpm = ($build_target & BUILD_TARGET_FPM) === BUILD_TARGET_FPM;
        $enableMicro = ($build_target & BUILD_TARGET_MICRO) === BUILD_TARGET_MICRO;
        $enableEmbed = ($build_target & BUILD_TARGET_EMBED) === BUILD_TARGET_EMBED;
        $enableFrankenphp = ($build_target & BUILD_TARGET_FRANKENPHP) === BUILD_TARGET_FRANKENPHP;

        // prepare build php envs
        $mimallocLibs = $this->getLib('mimalloc') !== null ? BUILD_LIB_PATH . '/mimalloc.o ' : '';
        $envs_build_php = SystemUtil::makeEnvVarString([
            'CFLAGS' => getenv('SPC_CMD_VAR_PHP_CONFIGURE_CFLAGS'),
            'CPPFLAGS' => getenv('SPC_CMD_VAR_PHP_CONFIGURE_CPPFLAGS'),
            'LDFLAGS' => getenv('SPC_CMD_VAR_PHP_CONFIGURE_LDFLAGS'),
            'LIBS' => $mimallocLibs . SPCTarget::getRuntimeLibs(),
        ]);

        if ($this->getLib('postgresql')) {
            shell()
                ->cd(SOURCE_PATH . '/php-src')
                ->exec(
                    'sed -i.backup "s/ac_cv_func_explicit_bzero\" = xyes/ac_cv_func_explicit_bzero\" = x_fake_yes/" ./configure'
                );
        }

        $embed_type = getenv('SPC_CMD_VAR_PHP_EMBED_TYPE') ?: 'static';
        shell()->cd(SOURCE_PATH . '/php-src')
            ->exec(
                getenv('SPC_CMD_PREFIX_PHP_CONFIGURE') . ' ' .
                ($enableCli ? '--enable-cli ' : '--disable-cli ') .
                ($enableFpm ? '--enable-fpm ' : '--disable-fpm ') .
                ($enableEmbed ? "--enable-embed={$embed_type} " : '--disable-embed ') .
                ($enableMicro ? '--enable-micro ' : '--disable-micro ') .
                $config_file_path .
                $config_file_scan_dir .
                $json_74 .
                $zts .
                $this->makeStaticExtensionArgs() . ' ' .
                $envs_build_php
            );

        $this->emitPatchPoint('before-php-make');
        SourcePatcher::patchBeforeMake($this);

        $this->cleanMake();

        if ($enableCli) {
            logger()->info('building cli');
            $this->buildCli();
        }
        if ($enableFpm) {
            logger()->info('building fpm');
            $this->buildFpm();
        }
        if ($enableMicro) {
            logger()->info('building micro');
            $this->buildMicro();
        }
        if ($enableEmbed) {
            logger()->info('building embed');
            if ($enableMicro) {
                FileSystem::replaceFileStr(SOURCE_PATH . '/php-src/Makefile', 'OVERALL_TARGET =', 'OVERALL_TARGET = libphp.la');
            }
            $this->buildEmbed();
        }
        if ($enableFrankenphp) {
            logger()->info('building frankenphp');
            $this->buildFrankenphp();
        }
    }

    public function testPHP(int $build_target = BUILD_TARGET_NONE)
    {
        $this->emitPatchPoint('before-sanity-check');
        $this->sanityCheck($build_target);
    }

    /**
     * Build cli sapi
     *
     * @throws RuntimeException
     * @throws FileSystemException
     */
    protected function buildCli(): void
    {
        $vars = SystemUtil::makeEnvVarString($this->getMakeExtraVars());

        $shell = shell()->cd(SOURCE_PATH . '/php-src');
        $SPC_CMD_PREFIX_PHP_MAKE = getenv('SPC_CMD_PREFIX_PHP_MAKE') ?: 'make';
        $shell->exec("{$SPC_CMD_PREFIX_PHP_MAKE} {$vars} cli");
        if (!$this->getOption('no-strip', false)) {
            $shell->exec('dsymutil -f sapi/cli/php')->exec('strip -S sapi/cli/php');
        }
        $this->deployBinary(BUILD_TARGET_CLI);
    }

    /**
     * Build phpmicro sapi
     *
     * @throws FileSystemException
     * @throws RuntimeException
     * @throws WrongUsageException
     */
    protected function buildMicro(): void
    {
        if ($this->getPHPVersionID() < 80000) {
            throw new WrongUsageException('phpmicro only support PHP >= 8.0!');
        }
        if ($this->getExt('phar')) {
            $this->phar_patched = true;
            SourcePatcher::patchMicroPhar($this->getPHPVersionID());
        }

        $enable_fake_cli = $this->getOption('with-micro-fake-cli', false) ? ' -DPHP_MICRO_FAKE_CLI' : '';
        $vars = $this->getMakeExtraVars();

        // patch fake cli for micro
        $vars['EXTRA_CFLAGS'] .= $enable_fake_cli;
        $vars = SystemUtil::makeEnvVarString($vars);

        $shell = shell()->cd(SOURCE_PATH . '/php-src');
        // build
        $shell->exec(getenv('SPC_CMD_PREFIX_PHP_MAKE') . " {$vars} micro");
        // strip
        if (!$this->getOption('no-strip', false)) {
            $shell->exec('dsymutil -f sapi/micro/micro.sfx')->exec('strip -S sapi/micro/micro.sfx');
        }

        $this->deployBinary(BUILD_TARGET_MICRO);

        if ($this->phar_patched) {
            SourcePatcher::unpatchMicroPhar();
        }
    }

    /**
     * Build fpm sapi
     *
     * @throws RuntimeException
     * @throws FileSystemException
     */
    protected function buildFpm(): void
    {
        $vars = SystemUtil::makeEnvVarString($this->getMakeExtraVars());

        $shell = shell()->cd(SOURCE_PATH . '/php-src');
        $shell->exec(getenv('SPC_CMD_PREFIX_PHP_MAKE') . " {$vars} fpm");
        if (!$this->getOption('no-strip', false)) {
            $shell->exec('dsymutil -f sapi/fpm/php-fpm')->exec('strip -S sapi/fpm/php-fpm');
        }
        $this->deployBinary(BUILD_TARGET_FPM);
    }

    /**
     * Build embed sapi
     *
     * @throws RuntimeException
     */
    protected function buildEmbed(): void
    {
        $vars = SystemUtil::makeEnvVarString($this->getMakeExtraVars());

        shell()->cd(SOURCE_PATH . '/php-src')
            ->exec(getenv('SPC_CMD_PREFIX_PHP_MAKE') . ' INSTALL_ROOT=' . BUILD_ROOT_PATH . " {$vars} install");

        if (getenv('SPC_CMD_VAR_PHP_EMBED_TYPE') === 'static') {
            shell()->cd(SOURCE_PATH . '/php-src')
                ->exec('ar -t ' . BUILD_LIB_PATH . "/libphp.a | grep '\\.a$' | xargs -n1 ar d " . BUILD_LIB_PATH . '/libphp.a');
        }
        $this->patchPhpScripts();
    }

    private function getMakeExtraVars(): array
    {
        $config = (new SPCConfigUtil($this, ['libs_only_deps' => true]))->config($this->ext_list, $this->lib_list, $this->getOption('with-suggested-exts'), $this->getOption('with-suggested-libs'));
        return [
            'EXTRA_CFLAGS' => getenv('SPC_CMD_VAR_PHP_MAKE_EXTRA_CFLAGS'),
<<<<<<< HEAD
            'EXTRA_LIBS' => getenv('SPC_EXTRA_LIBS') . ' ' . SPCTarget::getRuntimeLibs(),
=======
            'EXTRA_LIBS' => $config['libs'],
>>>>>>> f543b55f
        ];
    }
}<|MERGE_RESOLUTION|>--- conflicted
+++ resolved
@@ -12,11 +12,7 @@
 use SPC\store\FileSystem;
 use SPC\store\SourcePatcher;
 use SPC\util\GlobalEnvManager;
-<<<<<<< HEAD
-use SPC\util\SPCTarget;
-=======
 use SPC\util\SPCConfigUtil;
->>>>>>> f543b55f
 
 class MacOSBuilder extends UnixBuilderBase
 {
@@ -38,7 +34,7 @@
 
         // ---------- set necessary compile vars ----------
         // concurrency
-        $this->concurrency = (int) getenv('SPC_CONCURRENCY');
+        $this->concurrency = intval(getenv('SPC_CONCURRENCY'));
         // cflags
         $this->arch_c_flags = getenv('SPC_DEFAULT_C_FLAGS');
         $this->arch_cxx_flags = getenv('SPC_DEFAULT_CXX_FLAGS');
@@ -93,6 +89,21 @@
      */
     public function buildPHP(int $build_target = BUILD_TARGET_NONE): void
     {
+        $extra_libs = getenv('SPC_EXTRA_LIBS') ?: '';
+        // ---------- Update extra-libs ----------
+        // add macOS frameworks
+        $extra_libs .= (empty($extra_libs) ? '' : ' ') . $this->getFrameworks(true);
+        // add libc++, some extensions or libraries need it (C++ cannot be linked statically)
+        $extra_libs .= (empty($extra_libs) ? '' : ' ') . ($this->hasCpp() ? '-lc++ ' : '');
+        // bloat means force-load all static libraries, even if they are not used
+        if (!$this->getOption('bloat', false)) {
+            $extra_libs .= (empty($extra_libs) ? '' : ' ') . implode(' ', $this->getAllStaticLibFiles());
+        } else {
+            logger()->info('bloat linking');
+            $extra_libs .= (empty($extra_libs) ? '' : ' ') . implode(' ', array_map(fn ($x) => "-Wl,-force_load,{$x}", array_filter($this->getAllStaticLibFiles())));
+        }
+        f_putenv('SPC_EXTRA_LIBS=' . $extra_libs);
+
         $this->emitPatchPoint('before-php-buildconf');
         SourcePatcher::patchBeforeBuildconf($this);
 
@@ -121,7 +132,7 @@
             'CFLAGS' => getenv('SPC_CMD_VAR_PHP_CONFIGURE_CFLAGS'),
             'CPPFLAGS' => getenv('SPC_CMD_VAR_PHP_CONFIGURE_CPPFLAGS'),
             'LDFLAGS' => getenv('SPC_CMD_VAR_PHP_CONFIGURE_LDFLAGS'),
-            'LIBS' => $mimallocLibs . SPCTarget::getRuntimeLibs(),
+            'LIBS' => $mimallocLibs . getenv('SPC_CMD_VAR_PHP_CONFIGURE_LIBS'),
         ]);
 
         if ($this->getLib('postgresql')) {
@@ -284,11 +295,7 @@
         $config = (new SPCConfigUtil($this, ['libs_only_deps' => true]))->config($this->ext_list, $this->lib_list, $this->getOption('with-suggested-exts'), $this->getOption('with-suggested-libs'));
         return [
             'EXTRA_CFLAGS' => getenv('SPC_CMD_VAR_PHP_MAKE_EXTRA_CFLAGS'),
-<<<<<<< HEAD
-            'EXTRA_LIBS' => getenv('SPC_EXTRA_LIBS') . ' ' . SPCTarget::getRuntimeLibs(),
-=======
             'EXTRA_LIBS' => $config['libs'],
->>>>>>> f543b55f
         ];
     }
 }