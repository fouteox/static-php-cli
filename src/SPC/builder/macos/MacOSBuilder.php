<?php

declare(strict_types=1);

namespace SPC\builder\macos;

use SPC\builder\macos\library\MacOSLibraryBase;
use SPC\builder\unix\UnixBuilderBase;
use SPC\exception\FileSystemException;
use SPC\exception\RuntimeException;
use SPC\exception\WrongUsageException;
use SPC\store\FileSystem;
use SPC\store\SourcePatcher;
use SPC\util\GlobalEnvManager;

class MacOSBuilder extends UnixBuilderBase
{
    /** @var bool Micro patch phar flag */
    private bool $phar_patched = false;

    /**
     * @throws RuntimeException
     * @throws WrongUsageException
     * @throws FileSystemException
     */
    public function __construct(array $options = [])
    {
        $this->options = $options;

        // apply global environment variables
        GlobalEnvManager::init($this);

        // ---------- set necessary compile vars ----------
        // concurrency
        $this->concurrency = intval(getenv('SPC_CONCURRENCY'));
        // cflags
        $this->arch_c_flags = getenv('SPC_DEFAULT_C_FLAGS');
        $this->arch_cxx_flags = getenv('SPC_DEFAULT_CXX_FLAGS');
        // cmake toolchain
        $this->cmake_toolchain_file = SystemUtil::makeCmakeToolchainFile('Darwin', getenv('SPC_ARCH'), $this->arch_c_flags);

        // create pkgconfig and include dir (some libs cannot create them automatically)
        f_mkdir(BUILD_LIB_PATH . '/pkgconfig', recursive: true);
        f_mkdir(BUILD_INCLUDE_PATH, recursive: true);
    }

    /**
     * [deprecated] 生成库构建采用的 autoconf 参数列表
     *
     * @param string $name      要构建的 lib 库名，传入仅供输出日志
     * @param array  $lib_specs 依赖的 lib 库的 autoconf 文件
     */
    public function makeAutoconfArgs(string $name, array $lib_specs): string
    {
        $ret = '';
        foreach ($lib_specs as $libName => $arr) {
            $lib = $this->getLib($libName);

            $arr = $arr ?? [];

            $disableArgs = $arr[0] ?? null;
            if ($lib instanceof MacOSLibraryBase) {
                logger()->info("{$name} \033[32;1mwith\033[0;1m {$libName} support");
                $ret .= '--with-' . $libName . '=yes ';
            } else {
                logger()->info("{$name} \033[31;1mwithout\033[0;1m {$libName} support");
                $ret .= ($disableArgs ?? "--with-{$libName}=no") . ' ';
            }
        }
        return rtrim($ret);
    }

    /**
     * Get dynamically linked macOS frameworks
     *
     * @param  bool                $asString If true, return as string
     * @throws FileSystemException
     * @throws WrongUsageException
     */
    public function getFrameworks(bool $asString = false): array|string
    {
        $libs = [];

        // reorder libs
        foreach ($this->libs as $lib) {
            foreach ($lib->getDependencies() as $dep) {
                $libs[] = $dep;
            }
            $libs[] = $lib;
        }

        $frameworks = [];
        /** @var MacOSLibraryBase $lib */
        foreach ($libs as $lib) {
            array_push($frameworks, ...$lib->getFrameworks());
        }

        if ($asString) {
            return implode(' ', array_map(fn ($x) => "-framework {$x}", $frameworks));
        }
        return $frameworks;
    }

    /**
     * Just start to build statically linked php binary
     *
     * @param  int                 $build_target build target
     * @throws FileSystemException
     * @throws RuntimeException
     * @throws WrongUsageException
     */
    public function buildPHP(int $build_target = BUILD_TARGET_NONE): void
    {
        $extra_libs = getenv('SPC_EXTRA_LIBS') ?: '';
        // ---------- Update extra-libs ----------
        // add macOS frameworks
        $extra_libs .= (empty($extra_libs) ? '' : ' ') . $this->getFrameworks(true);
        // add libc++, some extensions or libraries need it (C++ cannot be linked statically)
        $extra_libs .= (empty($extra_libs) ? '' : ' ') . ($this->hasCpp() ? '-lc++ ' : '');
        // bloat means force-load all static libraries, even if they are not used
        if (!$this->getOption('bloat', false)) {
            $extra_libs .= (empty($extra_libs) ? '' : ' ') . implode(' ', $this->getAllStaticLibFiles());
        } else {
            logger()->info('bloat linking');
            $extra_libs .= (empty($extra_libs) ? '' : ' ') . implode(' ', array_map(fn ($x) => "-Wl,-force_load,{$x}", array_filter($this->getAllStaticLibFiles())));
        }
        f_putenv('SPC_EXTRA_LIBS=' . $extra_libs);

        $this->emitPatchPoint('before-php-buildconf');
        SourcePatcher::patchBeforeBuildconf($this);

        shell()->cd(SOURCE_PATH . '/php-src')->exec(getenv('SPC_CMD_PREFIX_PHP_BUILDCONF'));

        $this->emitPatchPoint('before-php-configure');
        SourcePatcher::patchBeforeConfigure($this);

        $json_74 = $this->getPHPVersionID() < 80000 ? '--enable-json ' : '';
        $zts = $this->getOption('enable-zts', false) ? '--enable-zts --disable-zend-signals ' : '';

        $config_file_path = $this->getOption('with-config-file-path', false) ?
            ('--with-config-file-path=' . $this->getOption('with-config-file-path') . ' ') : '';
        $config_file_scan_dir = $this->getOption('with-config-file-scan-dir', false) ?
            ('--with-config-file-scan-dir=' . $this->getOption('with-config-file-scan-dir') . ' ') : '';

        $enableCli = ($build_target & BUILD_TARGET_CLI) === BUILD_TARGET_CLI;
        $enableFpm = ($build_target & BUILD_TARGET_FPM) === BUILD_TARGET_FPM;
        $enableMicro = ($build_target & BUILD_TARGET_MICRO) === BUILD_TARGET_MICRO;
        $enableEmbed = ($build_target & BUILD_TARGET_EMBED) === BUILD_TARGET_EMBED;

        // prepare build php envs
        $mimallocLibs = $this->getLib('mimalloc') !== null ? BUILD_LIB_PATH . '/mimalloc.o ' : '';
        $envs_build_php = SystemUtil::makeEnvVarString([
            'CFLAGS' => getenv('SPC_CMD_VAR_PHP_CONFIGURE_CFLAGS'),
            'CPPFLAGS' => getenv('SPC_CMD_VAR_PHP_CONFIGURE_CPPFLAGS'),
            'LDFLAGS' => getenv('SPC_CMD_VAR_PHP_CONFIGURE_LDFLAGS'),
            'LIBS' => $mimallocLibs . getenv('SPC_CMD_VAR_PHP_CONFIGURE_LIBS'),
        ]);

        if ($this->getLib('postgresql')) {
            shell()
                ->cd(SOURCE_PATH . '/php-src')
                ->exec(
                    'sed -i.backup "s/ac_cv_func_explicit_bzero\" = xyes/ac_cv_func_explicit_bzero\" = x_fake_yes/" ./configure'
                );
        }

        $embed_type = getenv('SPC_CMD_VAR_PHP_EMBED_TYPE') ?: 'static';
        shell()->cd(SOURCE_PATH . '/php-src')
            ->exec(
                getenv('SPC_CMD_PREFIX_PHP_CONFIGURE') . ' ' .
                ($enableCli ? '--enable-cli ' : '--disable-cli ') .
                ($enableFpm ? '--enable-fpm ' : '--disable-fpm ') .
                ($enableEmbed ? "--enable-embed={$embed_type} " : '--disable-embed ') .
                ($enableMicro ? '--enable-micro ' : '--disable-micro ') .
                $config_file_path .
                $config_file_scan_dir .
                $json_74 .
                $zts .
                $this->makeExtensionArgs() . ' ' .
                $envs_build_php
            );

        $this->emitPatchPoint('before-php-make');
        SourcePatcher::patchBeforeMake($this);

        $this->cleanMake();

        if ($enableCli) {
            logger()->info('building cli');
            $this->buildCli();
        }
        if ($enableFpm) {
            logger()->info('building fpm');
            $this->buildFpm();
        }
        if ($enableMicro) {
            logger()->info('building micro');
            $this->buildMicro();
        }
        if ($enableEmbed) {
            logger()->info('building embed');
            if ($enableMicro) {
                FileSystem::replaceFileStr(SOURCE_PATH . '/php-src/Makefile', 'OVERALL_TARGET =', 'OVERALL_TARGET = libphp.la');
            }
            $this->buildEmbed();
        }

        $this->emitPatchPoint('before-sanity-check');
        $this->sanityCheck($build_target);
    }

    /**
     * Build cli sapi
     *
     * @throws RuntimeException
     * @throws FileSystemException
     */
    protected function buildCli(): void
    {
        $vars = SystemUtil::makeEnvVarString($this->getMakeExtraVars());

        $shell = shell()->cd(SOURCE_PATH . '/php-src');
        $shell->exec("\$SPC_CMD_PREFIX_PHP_MAKE {$vars} cli");
        if (!$this->getOption('no-strip', false)) {
            $shell->exec('dsymutil -f sapi/cli/php')->exec('strip sapi/cli/php');
        }
        $this->deployBinary(BUILD_TARGET_CLI);
    }

    /**
     * Build phpmicro sapi
     *
     * @throws FileSystemException
     * @throws RuntimeException
     * @throws WrongUsageException
     */
    protected function buildMicro(): void
    {
        if ($this->getPHPVersionID() < 80000) {
            throw new WrongUsageException('phpmicro only support PHP >= 8.0!');
        }
        if ($this->getExt('phar')) {
            $this->phar_patched = true;
            SourcePatcher::patchMicroPhar($this->getPHPVersionID());
        }

        $enable_fake_cli = $this->getOption('with-micro-fake-cli', false) ? ' -DPHP_MICRO_FAKE_CLI' : '';
        $vars = $this->getMakeExtraVars();

        // patch fake cli for micro
        $vars['EXTRA_CFLAGS'] .= $enable_fake_cli;
        if ($this->getOption('no-strip', false)) {
            $vars['STRIP'] = 'dsymutil -f ';
        }
        $vars = SystemUtil::makeEnvVarString($vars);

        shell()->cd(SOURCE_PATH . '/php-src')->exec(getenv('SPC_CMD_PREFIX_PHP_MAKE') . " {$vars} micro");

        $this->deployBinary(BUILD_TARGET_MICRO);

        if ($this->phar_patched) {
            SourcePatcher::unpatchMicroPhar();
        }
    }

    /**
     * Build fpm sapi
     *
     * @throws RuntimeException
     * @throws FileSystemException
     */
    protected function buildFpm(): void
    {
        $vars = SystemUtil::makeEnvVarString($this->getMakeExtraVars());

        $shell = shell()->cd(SOURCE_PATH . '/php-src');
        $shell->exec(getenv('SPC_CMD_PREFIX_PHP_MAKE') . " {$vars} fpm");
        if (!$this->getOption('no-strip', false)) {
            $shell->exec('dsymutil -f sapi/fpm/php-fpm')->exec('strip sapi/fpm/php-fpm');
        }
        $this->deployBinary(BUILD_TARGET_FPM);
    }

    /**
     * Build embed sapi
     *
     * @throws RuntimeException
     */
    protected function buildEmbed(): void
    {
        $vars = SystemUtil::makeEnvVarString($this->getMakeExtraVars());

        shell()->cd(SOURCE_PATH . '/php-src')
            ->exec(getenv('SPC_CMD_PREFIX_PHP_MAKE') . ' INSTALL_ROOT=' . BUILD_ROOT_PATH . " {$vars} install")
            // Workaround for https://github.com/php/php-src/issues/12082
            ->exec('rm -Rf ' . BUILD_ROOT_PATH . '/lib/php-o')
            ->exec('mkdir ' . BUILD_ROOT_PATH . '/lib/php-o')
            ->cd(BUILD_ROOT_PATH . '/lib/php-o')
            ->exec('ar x ' . BUILD_ROOT_PATH . '/lib/libphp.a')
            ->exec('rm ' . BUILD_ROOT_PATH . '/lib/libphp.a')
            ->exec('ar rcs ' . BUILD_ROOT_PATH . '/lib/libphp.a *.o')
            ->exec('rm -Rf ' . BUILD_ROOT_PATH . '/lib/php-o');
<<<<<<< HEAD

        $php_config_str = FileSystem::readFile(BUILD_BIN_PATH . '/php-config');
        str_replace('prefix=""', 'prefix="' . BUILD_ROOT_PATH . '"', $php_config_str);
        // move mimalloc to the beginning of libs
        $php_config_str = preg_replace('/(libs=")(.*?)\s*(' . preg_quote(BUILD_LIB_PATH, '/') . '\/mimalloc\.o)\s*(.*?)"/', '$1$3 $2 $4"', $php_config_str);
        FileSystem::writeFile(BUILD_BIN_PATH . '/php-config', $php_config_str);
=======
        FileSystem::replaceFileStr(BUILD_BIN_PATH . '/php-config', 'prefix=""', 'prefix="' . BUILD_ROOT_PATH . '"');
        FileSystem::replaceFileStr(BUILD_BIN_PATH . '/phpize', "prefix=''", "prefix='" . BUILD_ROOT_PATH . "'");
        FileSystem::replaceFileStr(BUILD_BIN_PATH . '/phpize', 's##', 's#/usr/local#');
>>>>>>> e850df50
    }

    private function getMakeExtraVars(): array
    {
        return [
            'EXTRA_CFLAGS' => getenv('SPC_CMD_VAR_PHP_MAKE_EXTRA_CFLAGS'),
            'EXTRA_LIBS' => getenv('SPC_EXTRA_LIBS') . ' ' . getenv('SPC_CMD_VAR_PHP_MAKE_EXTRA_LIBS'),
        ];
    }
}<|MERGE_RESOLUTION|>--- conflicted
+++ resolved
@@ -300,18 +300,13 @@
             ->exec('rm ' . BUILD_ROOT_PATH . '/lib/libphp.a')
             ->exec('ar rcs ' . BUILD_ROOT_PATH . '/lib/libphp.a *.o')
             ->exec('rm -Rf ' . BUILD_ROOT_PATH . '/lib/php-o');
-<<<<<<< HEAD
-
+        FileSystem::replaceFileStr(BUILD_BIN_PATH . '/phpize', "prefix=''", "prefix='" . BUILD_ROOT_PATH . "'");
+        FileSystem::replaceFileStr(BUILD_BIN_PATH . '/phpize', 's##', 's#/usr/local#');
         $php_config_str = FileSystem::readFile(BUILD_BIN_PATH . '/php-config');
         str_replace('prefix=""', 'prefix="' . BUILD_ROOT_PATH . '"', $php_config_str);
         // move mimalloc to the beginning of libs
         $php_config_str = preg_replace('/(libs=")(.*?)\s*(' . preg_quote(BUILD_LIB_PATH, '/') . '\/mimalloc\.o)\s*(.*?)"/', '$1$3 $2 $4"', $php_config_str);
         FileSystem::writeFile(BUILD_BIN_PATH . '/php-config', $php_config_str);
-=======
-        FileSystem::replaceFileStr(BUILD_BIN_PATH . '/php-config', 'prefix=""', 'prefix="' . BUILD_ROOT_PATH . '"');
-        FileSystem::replaceFileStr(BUILD_BIN_PATH . '/phpize', "prefix=''", "prefix='" . BUILD_ROOT_PATH . "'");
-        FileSystem::replaceFileStr(BUILD_BIN_PATH . '/phpize', 's##', 's#/usr/local#');
->>>>>>> e850df50
     }
 
     private function getMakeExtraVars(): array
