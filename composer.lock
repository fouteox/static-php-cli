--- conflicted
+++ resolved
@@ -2904,18 +2904,6 @@
         },
         {
             "name": "friendsofphp/php-cs-fixer",
-<<<<<<< HEAD
-            "version": "v3.76.0",
-            "source": {
-                "type": "git",
-                "url": "https://github.com/PHP-CS-Fixer/PHP-CS-Fixer.git",
-                "reference": "0e3c484cef0ae9314b0f85986a36296087432c40"
-            },
-            "dist": {
-                "type": "zip",
-                "url": "https://api.github.com/repos/PHP-CS-Fixer/PHP-CS-Fixer/zipball/0e3c484cef0ae9314b0f85986a36296087432c40",
-                "reference": "0e3c484cef0ae9314b0f85986a36296087432c40",
-=======
             "version": "v3.84.0",
             "source": {
                 "type": "git",
@@ -2926,7 +2914,6 @@
                 "type": "zip",
                 "url": "https://api.github.com/repos/PHP-CS-Fixer/PHP-CS-Fixer/zipball/38dad0767bf2a9b516b976852200ae722fe984ca",
                 "reference": "38dad0767bf2a9b516b976852200ae722fe984ca",
->>>>>>> f543b55f
                 "shasum": ""
             },
             "require": {
@@ -3010,11 +2997,7 @@
             ],
             "support": {
                 "issues": "https://github.com/PHP-CS-Fixer/PHP-CS-Fixer/issues",
-<<<<<<< HEAD
-                "source": "https://github.com/PHP-CS-Fixer/PHP-CS-Fixer/tree/v3.76.0"
-=======
                 "source": "https://github.com/PHP-CS-Fixer/PHP-CS-Fixer/tree/v3.84.0"
->>>>>>> f543b55f
             },
             "funding": [
                 {
@@ -3022,11 +3005,7 @@
                     "type": "github"
                 }
             ],
-<<<<<<< HEAD
-            "time": "2025-06-30T14:15:06+00:00"
-=======
             "time": "2025-07-15T18:21:57+00:00"
->>>>>>> f543b55f
         },
         {
             "name": "humbug/box",
@@ -3569,18 +3548,6 @@
         },
         {
             "name": "myclabs/deep-copy",
-<<<<<<< HEAD
-            "version": "1.13.2",
-            "source": {
-                "type": "git",
-                "url": "https://github.com/myclabs/DeepCopy.git",
-                "reference": "d25e62e636b0a9b01e3bdebb7823b474876dd829"
-            },
-            "dist": {
-                "type": "zip",
-                "url": "https://api.github.com/repos/myclabs/DeepCopy/zipball/d25e62e636b0a9b01e3bdebb7823b474876dd829",
-                "reference": "d25e62e636b0a9b01e3bdebb7823b474876dd829",
-=======
             "version": "1.13.3",
             "source": {
                 "type": "git",
@@ -3591,7 +3558,6 @@
                 "type": "zip",
                 "url": "https://api.github.com/repos/myclabs/DeepCopy/zipball/faed855a7b5f4d4637717c2b3863e277116beb36",
                 "reference": "faed855a7b5f4d4637717c2b3863e277116beb36",
->>>>>>> f543b55f
                 "shasum": ""
             },
             "require": {
@@ -3630,11 +3596,7 @@
             ],
             "support": {
                 "issues": "https://github.com/myclabs/DeepCopy/issues",
-<<<<<<< HEAD
-                "source": "https://github.com/myclabs/DeepCopy/tree/1.13.2"
-=======
                 "source": "https://github.com/myclabs/DeepCopy/tree/1.13.3"
->>>>>>> f543b55f
             },
             "funding": [
                 {
@@ -3642,11 +3604,7 @@
                     "type": "tidelift"
                 }
             ],
-<<<<<<< HEAD
-            "time": "2025-07-04T14:07:32+00:00"
-=======
             "time": "2025-07-05T12:25:42+00:00"
->>>>>>> f543b55f
         },
         {
             "name": "nikic/iter",
@@ -4495,18 +4453,6 @@
         },
         {
             "name": "phpstan/phpstan",
-<<<<<<< HEAD
-            "version": "1.12.27",
-            "source": {
-                "type": "git",
-                "url": "https://github.com/phpstan/phpstan.git",
-                "reference": "3a6e423c076ab39dfedc307e2ac627ef579db162"
-            },
-            "dist": {
-                "type": "zip",
-                "url": "https://api.github.com/repos/phpstan/phpstan/zipball/3a6e423c076ab39dfedc307e2ac627ef579db162",
-                "reference": "3a6e423c076ab39dfedc307e2ac627ef579db162",
-=======
             "version": "1.12.28",
             "source": {
                 "type": "git",
@@ -4517,7 +4463,6 @@
                 "type": "zip",
                 "url": "https://api.github.com/repos/phpstan/phpstan/zipball/fcf8b71aeab4e1a1131d1783cef97b23a51b87a9",
                 "reference": "fcf8b71aeab4e1a1131d1783cef97b23a51b87a9",
->>>>>>> f543b55f
                 "shasum": ""
             },
             "require": {
@@ -4562,11 +4507,7 @@
                     "type": "github"
                 }
             ],
-<<<<<<< HEAD
-            "time": "2025-05-21T20:51:45+00:00"
-=======
             "time": "2025-07-17T17:15:39+00:00"
->>>>>>> f543b55f
         },
         {
             "name": "phpunit/php-code-coverage",
@@ -4891,18 +4832,6 @@
         },
         {
             "name": "phpunit/phpunit",
-<<<<<<< HEAD
-            "version": "10.5.47",
-            "source": {
-                "type": "git",
-                "url": "https://github.com/sebastianbergmann/phpunit.git",
-                "reference": "3637b3e50d32ab3a0d1a33b3b6177169ec3d95a3"
-            },
-            "dist": {
-                "type": "zip",
-                "url": "https://api.github.com/repos/sebastianbergmann/phpunit/zipball/3637b3e50d32ab3a0d1a33b3b6177169ec3d95a3",
-                "reference": "3637b3e50d32ab3a0d1a33b3b6177169ec3d95a3",
-=======
             "version": "10.5.48",
             "source": {
                 "type": "git",
@@ -4913,7 +4842,6 @@
                 "type": "zip",
                 "url": "https://api.github.com/repos/sebastianbergmann/phpunit/zipball/6e0a2bc39f6fae7617989d690d76c48e6d2eb541",
                 "reference": "6e0a2bc39f6fae7617989d690d76c48e6d2eb541",
->>>>>>> f543b55f
                 "shasum": ""
             },
             "require": {
@@ -4923,11 +4851,7 @@
                 "ext-mbstring": "*",
                 "ext-xml": "*",
                 "ext-xmlwriter": "*",
-<<<<<<< HEAD
-                "myclabs/deep-copy": "^1.13.1",
-=======
                 "myclabs/deep-copy": "^1.13.3",
->>>>>>> f543b55f
                 "phar-io/manifest": "^2.0.4",
                 "phar-io/version": "^3.2.1",
                 "php": ">=8.1",
@@ -4989,11 +4913,7 @@
             "support": {
                 "issues": "https://github.com/sebastianbergmann/phpunit/issues",
                 "security": "https://github.com/sebastianbergmann/phpunit/security/policy",
-<<<<<<< HEAD
-                "source": "https://github.com/sebastianbergmann/phpunit/tree/10.5.47"
-=======
                 "source": "https://github.com/sebastianbergmann/phpunit/tree/10.5.48"
->>>>>>> f543b55f
             },
             "funding": [
                 {
@@ -5017,11 +4937,7 @@
                     "type": "tidelift"
                 }
             ],
-<<<<<<< HEAD
-            "time": "2025-06-20T11:29:11+00:00"
-=======
             "time": "2025-07-11T04:07:17+00:00"
->>>>>>> f543b55f
         },
         {
             "name": "psr/event-dispatcher",
@@ -7712,7 +7628,7 @@
     ],
     "aliases": [],
     "minimum-stability": "stable",
-    "stability-flags": [],
+    "stability-flags": {},
     "prefer-stable": false,
     "prefer-lowest": false,
     "platform": {
@@ -7720,6 +7636,6 @@
         "ext-mbstring": "*",
         "ext-zlib": "*"
     },
-    "platform-dev": [],
-    "plugin-api-version": "2.3.0"
+    "platform-dev": {},
+    "plugin-api-version": "2.6.0"
 }