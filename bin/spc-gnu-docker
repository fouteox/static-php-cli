--- conflicted
+++ resolved
@@ -112,13 +112,8 @@
 ENV PATH="/app/bin:/cmake/bin:/opt/rh/devtoolset-10/root/usr/bin:\$PATH"
 
 ADD ./config /app/config
-<<<<<<< HEAD
-RUN CC=gcc PKG_ROOT_PATH=/app/pkgroot-private bin/spc doctor --auto-fix --debug
-RUN PKG_ROOT_PATH=/app/pkgroot-private bin/spc install-pkg upx
-=======
 RUN CC=gcc bin/spc doctor --auto-fix --debug
 RUN bin/spc install-pkg upx
->>>>>>> d82c86cf
 RUN if [ -f /app/buildroot/bin/re2c ]; then \
         cp /app/buildroot/bin/re2c /usr/local/bin/re2c ;\
     fi
