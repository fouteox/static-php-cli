#!/usr/bin/env bash

# This file is using docker to run commands
set -e

# Detect docker can run
if ! which docker >/dev/null; then
  echo "Docker is not installed, please install docker first !"
  exit 1
fi
DOCKER_EXECUTABLE="docker"
# shellcheck disable=SC2046
if [ $(id -u) -ne 0 ]; then
    if ! docker info > /dev/null 2>&1; then
        if [ "$SPC_USE_SUDO" != "yes" ] && [ "$SPC_DOCKER_DEBUG" != "yes" ]; then
            echo "Docker command requires sudo"
            # shellcheck disable=SC2039
            echo -n 'To use sudo to run docker, run "export SPC_USE_SUDO=yes" and run command again'
            exit 1
        fi
        DOCKER_EXECUTABLE="sudo docker"
    fi
fi



# to check if qemu-docker run
if [ "$SPC_USE_ARCH" = "" ]; then
    SPC_USE_ARCH=current
fi
case $SPC_USE_ARCH in
current)
    BASE_ARCH=$(uname -m)
    if [ "$BASE_ARCH" = "arm64" ]; then
        BASE_ARCH=aarch64
    fi
    ;;
aarch64)
    BASE_ARCH=aarch64
    # shellcheck disable=SC2039
    echo -e "\e[033m* Using different arch needs to setup qemu-static for docker !\e[0m"
    $DOCKER_EXECUTABLE run --rm --privileged multiarch/qemu-user-static:register --reset > /dev/null
    ;;
*)
    echo "Current arch is not supported to run in docker: $SPC_USE_ARCH"
    exit 1
    ;;
esac

# Detect docker env is setup
if ! $DOCKER_EXECUTABLE images | grep -q cwcc-spc-gnu-$SPC_USE_ARCH; then
    echo "Docker container does not exist. Building docker image ..."
    $DOCKER_EXECUTABLE build -t cwcc-spc-gnu-$SPC_USE_ARCH -f- . <<EOF
FROM centos:7
RUN sed -i 's/mirror.centos.org/vault.centos.org/g' /etc/yum.repos.d/*.repo && \
    sed -i 's/^#.*baseurl=http/baseurl=http/g' /etc/yum.repos.d/*.repo && \
    sed -i 's/^mirrorlist=http/#mirrorlist=http/g' /etc/yum.repos.d/*.repo
RUN yum clean all && \
    yum makecache && \
    yum update -y && \
    localedef -c -i en_US -f UTF-8 en_US.UTF-8

RUN yum install -y centos-release-scl

RUN if [ "$BASE_ARCH" = "aarch64" ]; then \
        sed -i 's|mirror.centos.org/centos|vault.centos.org/altarch|g' /etc/yum.repos.d/CentOS-SCLo-scl-rh.repo ; \
        sed -i 's|mirror.centos.org/centos|vault.centos.org/altarch|g' /etc/yum.repos.d/CentOS-SCLo-scl.repo ; \
    else \
        sed -i 's/mirror.centos.org/vault.centos.org/g' /etc/yum.repos.d/*.repo ; \
    fi
RUN sed -i 's/^#.*baseurl=http/baseurl=http/g' /etc/yum.repos.d/*.repo && \
    sed -i 's/^mirrorlist=http/#mirrorlist=http/g' /etc/yum.repos.d/*.repo

RUN yum update -y && \
    yum install -y devtoolset-10-gcc-*
RUN echo "source scl_source enable devtoolset-10" >> /etc/bashrc
RUN source /etc/bashrc

RUN curl -o cmake.tgz -fsSL https://github.com/Kitware/CMake/releases/download/v3.31.4/cmake-3.31.4-linux-$BASE_ARCH.tar.gz && \
    mkdir /cmake && \
    tar -xzf cmake.tgz -C /cmake --strip-components 1

WORKDIR /app
ADD ./src /app/src
COPY ./composer.* /app/
ADD ./bin/setup-runtime /app/bin/setup-runtime
ADD ./bin/spc /app/bin/spc
RUN /app/bin/setup-runtime
RUN /app/bin/php /app/bin/composer install --no-dev
ENV PATH="/app/bin:/cmake/bin:$PATH"
ENV SPC_LIBC=glibc

ADD ./config/env.ini /app/config/env.ini
RUN bin/spc doctor --auto-fix --debug

RUN curl -o make.tgz -fsSL https://ftp.gnu.org/gnu/make/make-4.4.tar.gz && \
    tar -zxvf make.tgz && \
    cd make-4.4 && \
    ./configure && \
    make && \
    make install && \
    ln -sf /usr/local/bin/make /usr/bin/make

RUN curl -o automake.tgz -fsSL https://ftp.gnu.org/gnu/automake/automake-1.17.tar.xz && \
    tar -xvf automake.tgz && \
    cd automake-1.17 && \
    ./configure && \
    make && \
    make install && \
    ln -sf /usr/local/bin/automake /usr/bin/automake

EOF
fi

# Check if in ci (local terminal can execute with -it)
if [ -t 0 ]; then
    INTERACT=-it
else
    INTERACT=''
fi

# Mounting volumes
MOUNT_LIST=""
# shellcheck disable=SC2089
MOUNT_LIST="$MOUNT_LIST -v ""$(pwd)""/config:/app/config"
MOUNT_LIST="$MOUNT_LIST -v ""$(pwd)""/src:/app/src"
MOUNT_LIST="$MOUNT_LIST -v ""$(pwd)""/buildroot:/app/buildroot"
MOUNT_LIST="$MOUNT_LIST -v ""$(pwd)""/source:/app/source"
MOUNT_LIST="$MOUNT_LIST -v ""$(pwd)""/dist:/app/dist"
MOUNT_LIST="$MOUNT_LIST -v ""$(pwd)""/downloads:/app/downloads"
MOUNT_LIST="$MOUNT_LIST -v ""$(pwd)""/pkgroot:/app/pkgroot"

# Apply env in temp env file
echo 'CC=/opt/rh/devtoolset-10/root/usr/bin/gcc' > /tmp/spc-gnu-docker.env
echo 'CXX=/opt/rh/devtoolset-10/root/usr/bin/g++' >> /tmp/spc-gnu-docker.env
echo 'AR=/opt/rh/devtoolset-10/root/usr/bin/ar' >> /tmp/spc-gnu-docker.env
echo 'LD=/opt/rh/devtoolset-10/root/usr/bin/ld' >> /tmp/spc-gnu-docker.env
echo 'SPC_DEFAULT_C_FLAGS=-fPIE -fPIC' >> /tmp/spc-gnu-docker.env
echo 'SPC_LIBC=glibc' >> /tmp/spc-gnu-docker.env
echo 'SPC_CMD_VAR_PHP_MAKE_EXTRA_LDFLAGS_PROGRAM="-Wl,-O1 -pie"' >> /tmp/spc-gnu-docker.env
echo 'SPC_CMD_VAR_PHP_MAKE_EXTRA_LIBS="-ldl -lpthread -lm -lresolv -lutil -lrt"' >> /tmp/spc-gnu-docker.env

# Run docker
# shellcheck disable=SC2068
# shellcheck disable=SC2086
# shellcheck disable=SC2090

<<<<<<< HEAD

if [ "$SPC_DOCKER_DEBUG" = "yes" ]; then
    echo "* Debug mode enabled, run docker in interactive mode."
    echo "* You can use 'exit' to exit the docker container."
    echo "* You can use 'bin/spc' like normal builds."
    echo "*"
    echo "*    Mounted directories:"
    echo "*    ./config:    $(pwd)/config"
    echo "*    ./src:       $(pwd)/src"
    echo "*    ./buildroot: $(pwd)/buildroot"
    echo "*    ./source:    $(pwd)/source"
    echo "*    ./dist:      $(pwd)/dist"
    echo "*    ./downloads: $(pwd)/downloads"
    echo "*    ./pkgroot:   $(pwd)/pkgroot"
    echo "*"

    $DOCKER_EXECUTABLE run --rm $INTERACT -e SPC_FIX_DEPLOY_ROOT="$(pwd)" --env-file /tmp/spc-gnu-docker.env $MOUNT_LIST cwcc-spc-gnu-$SPC_USE_ARCH
=======
if [ "$SPC_DOCKER_DEBUG" = "yes" ]; then
    $DOCKER_EXECUTABLE run --rm -it --privileged $INTERACT -e SPC_FIX_DEPLOY_ROOT="$(pwd)" --env-file /tmp/spc-gnu-docker.env $MOUNT_LIST cwcc-spc-gnu-$SPC_USE_ARCH
>>>>>>> 2f3c71e5
else
    $DOCKER_EXECUTABLE run --rm $INTERACT -e SPC_FIX_DEPLOY_ROOT="$(pwd)" --env-file /tmp/spc-gnu-docker.env $MOUNT_LIST cwcc-spc-gnu-$SPC_USE_ARCH bin/spc $@
fi<|MERGE_RESOLUTION|>--- conflicted
+++ resolved
@@ -145,8 +145,6 @@
 # shellcheck disable=SC2086
 # shellcheck disable=SC2090
 
-<<<<<<< HEAD
-
 if [ "$SPC_DOCKER_DEBUG" = "yes" ]; then
     echo "* Debug mode enabled, run docker in interactive mode."
     echo "* You can use 'exit' to exit the docker container."
@@ -162,11 +160,8 @@
     echo "*    ./pkgroot:   $(pwd)/pkgroot"
     echo "*"
 
-    $DOCKER_EXECUTABLE run --rm $INTERACT -e SPC_FIX_DEPLOY_ROOT="$(pwd)" --env-file /tmp/spc-gnu-docker.env $MOUNT_LIST cwcc-spc-gnu-$SPC_USE_ARCH
-=======
 if [ "$SPC_DOCKER_DEBUG" = "yes" ]; then
     $DOCKER_EXECUTABLE run --rm -it --privileged $INTERACT -e SPC_FIX_DEPLOY_ROOT="$(pwd)" --env-file /tmp/spc-gnu-docker.env $MOUNT_LIST cwcc-spc-gnu-$SPC_USE_ARCH
->>>>>>> 2f3c71e5
 else
     $DOCKER_EXECUTABLE run --rm $INTERACT -e SPC_FIX_DEPLOY_ROOT="$(pwd)" --env-file /tmp/spc-gnu-docker.env $MOUNT_LIST cwcc-spc-gnu-$SPC_USE_ARCH bin/spc $@
 fi