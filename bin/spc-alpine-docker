#!/usr/bin/env bash

set -e

# This file is using docker to run commands
SPC_DOCKER_VERSION=v6

# Detect docker can run
if ! which docker >/dev/null; then
    echo "Docker is not installed, please install docker first !"
    exit 1
fi
DOCKER_EXECUTABLE="docker"
# shellcheck disable=SC2046
if [ $(id -u) -ne 0 ]; then
    if ! docker info > /dev/null 2>&1; then
        if [ "$SPC_USE_SUDO" != "yes" ]; then
            echo "Docker command requires sudo"
            # shellcheck disable=SC2039
            echo -n 'To use sudo to run docker, run "export SPC_USE_SUDO=yes" and run command again'
            exit 1
        fi
        DOCKER_EXECUTABLE="sudo docker"
    fi
fi

# Convert uname to gnu arch
CURRENT_ARCH=$(uname -m)
if [ "$CURRENT_ARCH" = "arm64" ]; then
    CURRENT_ARCH=aarch64
fi
if [ -z "$SPC_USE_ARCH" ]; then
    SPC_USE_ARCH=$CURRENT_ARCH
fi
# parse SPC_USE_ARCH
case $SPC_USE_ARCH in
x86_64|amd64)
    SPC_USE_ARCH=x86_64
    if [ "$CURRENT_ARCH" != "x86_64" ]; then
        PLATFORM_ARG="--platform linux/amd64"
        ALPINE_FROM=multiarch/alpine:x86_64-edge
    fi
    ;;
aarch64|arm64)
    SPC_USE_ARCH=aarch64
    if [ "$CURRENT_ARCH" != "aarch64" ]; then
        PLATFORM_ARG="--platform linux/arm64"
        ALPINE_FROM=multiarch/alpine:aarch64-edge
    fi
    ;;
*)
    echo "Current arch is not supported to run in docker: $SPC_USE_ARCH"
    exit 1
    ;;
esac
# if ALPINE_FROM is not set, use alpine:3.21
if [ -z "$ALPINE_FROM" ]; then
    ALPINE_FROM=alpine:3.21
fi
if [ "$SPC_USE_ARCH" != "$CURRENT_ARCH" ]; then
    echo "* Using different arch needs to setup qemu-static for docker !"
    ALPINE_FROM=multiarch/alpine:$SPC_USE_ARCH-edge
    if [ "$(uname -s)" = "Linux" ]; then
        $DOCKER_EXECUTABLE run --rm --privileged multiarch/qemu-user-static:register --reset > /dev/null
    fi
else
    ALPINE_FROM=alpine:3.21
fi

if [ "$SPC_USE_MIRROR" = "yes" ]; then
    SPC_USE_MIRROR="RUN sed -i 's/dl-cdn.alpinelinux.org/mirrors.tuna.tsinghua.edu.cn/g' /etc/apk/repositories"
else
    SPC_USE_MIRROR="RUN echo 'Using original repo'"
fi

# Detect docker env is setup
if ! $DOCKER_EXECUTABLE images | grep -q cwcc-spc-$SPC_USE_ARCH-$SPC_DOCKER_VERSION; then
    echo "Docker container does not exist. Building docker image ..."
    $DOCKER_EXECUTABLE build $PLATFORM_ARG -t cwcc-spc-$SPC_USE_ARCH-$SPC_DOCKER_VERSION -f- . <<EOF
FROM $ALPINE_FROM
$SPC_USE_MIRROR
RUN apk update; \
    apk upgrade -a; \
    apk add --no-cache \
        autoconf \
        automake \
        gettext \
        bash \
        binutils \
        bison \
        build-base \
        cmake \
        curl \
        file \
        flex \
        g++ \
        gcc \
        git \
        jq \
        libgcc \
        libtool \
        libstdc++ \
        linux-headers \
        m4 \
        make \
        pkgconfig \
        re2c \
        wget \
        xz \
        gettext-dev \
        binutils-gold \
        patchelf

RUN curl -#fSL https://dl.static-php.dev/static-php-cli/bulk/php-8.4.4-cli-linux-\$(uname -m).tar.gz | tar -xz -C /usr/local/bin && \
    chmod +x /usr/local/bin/php

RUN curl -#fSL https://getcomposer.org/download/latest-stable/composer.phar -o /usr/local/bin/composer && \
    chmod +x /usr/local/bin/composer

WORKDIR /app
ADD ./src /app/src
COPY ./composer.* /app/
ADD ./bin /app/bin
RUN composer install --no-dev
ADD ./config /app/config
<<<<<<< HEAD
RUN PKG_ROOT_PATH=/app/pkgroot-private bin/spc doctor --auto-fix
RUN PKG_ROOT_PATH=/app/pkgroot-private bin/spc install-pkg upx
=======
RUN bin/spc doctor --auto-fix
RUN bin/spc install-pkg upx

RUN mv /app/pkgroot/\$(uname -m)-linux /app/pkgroot-private
ADD bin/docker-entrypoint.sh /bin/docker-entrypoint.sh
RUN chmod +x /bin/docker-entrypoint.sh
ENTRYPOINT ["/bin/docker-entrypoint.sh"]
>>>>>>> d82c86cf
EOF
fi

# Check if in ci (local terminal can execute with -it)
if [ -t 0 ]; then
    INTERACT=-it
else
    INTERACT=''
fi

# Mounting volumes
MOUNT_LIST=""
# shellcheck disable=SC2089
MOUNT_LIST="$MOUNT_LIST -v ""$(pwd)""/config:/app/config"
MOUNT_LIST="$MOUNT_LIST -v ""$(pwd)""/src:/app/src"
MOUNT_LIST="$MOUNT_LIST -v ""$(pwd)""/buildroot:/app/buildroot"
MOUNT_LIST="$MOUNT_LIST -v ""$(pwd)""/source:/app/source"
MOUNT_LIST="$MOUNT_LIST -v ""$(pwd)""/dist:/app/dist"
MOUNT_LIST="$MOUNT_LIST -v ""$(pwd)""/downloads:/app/downloads"
MOUNT_LIST="$MOUNT_LIST -v ""$(pwd)""/pkgroot:/app/pkgroot"
if [ -f "$(pwd)/craft.yml" ]; then
    MOUNT_LIST="$MOUNT_LIST -v ""$(pwd)""/craft.yml:/app/craft.yml"
fi

# Environment variable passthrough
ENV_LIST=""
ENV_LIST="$ENV_LIST -e SPC_FIX_DEPLOY_ROOT="$(pwd)""
if [ ! -z "$GITHUB_TOKEN" ]; then
    ENV_LIST="$ENV_LIST -e GITHUB_TOKEN=$GITHUB_TOKEN"
fi

# Run docker
# shellcheck disable=SC2068
# shellcheck disable=SC2086
# shellcheck disable=SC2090
if [ "$SPC_DOCKER_DEBUG" = "yes" ]; then
    echo "* Debug mode enabled, run docker in interactive mode."
    echo "* You can use 'exit' to exit the docker container."
    echo "* You can use 'bin/spc' like normal builds."
    echo "*"
    echo "*    Mounted directories:"
    echo "*    ./config:    $(pwd)/config"
    echo "*    ./src:       $(pwd)/src"
    echo "*    ./buildroot: $(pwd)/buildroot"
    echo "*    ./source:    $(pwd)/source"
    echo "*    ./dist:      $(pwd)/dist"
    echo "*    ./downloads: $(pwd)/downloads"
    echo "*    ./pkgroot:   $(pwd)/pkgroot"
    echo "*"
    set -ex
    $DOCKER_EXECUTABLE run $PLATFORM_ARG --rm $INTERACT $ENV_LIST $MOUNT_LIST cwcc-spc-$SPC_USE_ARCH-$SPC_DOCKER_VERSION /bin/bash
else
    $DOCKER_EXECUTABLE run $PLATFORM_ARG --rm $INTERACT $ENV_LIST $MOUNT_LIST cwcc-spc-$SPC_USE_ARCH-$SPC_DOCKER_VERSION bin/spc $@
fi<|MERGE_RESOLUTION|>--- conflicted
+++ resolved
@@ -123,10 +123,6 @@
 ADD ./bin /app/bin
 RUN composer install --no-dev
 ADD ./config /app/config
-<<<<<<< HEAD
-RUN PKG_ROOT_PATH=/app/pkgroot-private bin/spc doctor --auto-fix
-RUN PKG_ROOT_PATH=/app/pkgroot-private bin/spc install-pkg upx
-=======
 RUN bin/spc doctor --auto-fix
 RUN bin/spc install-pkg upx
 
@@ -134,7 +130,6 @@
 ADD bin/docker-entrypoint.sh /bin/docker-entrypoint.sh
 RUN chmod +x /bin/docker-entrypoint.sh
 ENTRYPOINT ["/bin/docker-entrypoint.sh"]
->>>>>>> d82c86cf
 EOF
 fi
 
